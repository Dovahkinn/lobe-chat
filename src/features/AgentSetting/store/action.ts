import { StateCreator } from 'zustand/vanilla';

<<<<<<< HEAD
import {
  promptPickEmoji,
  promptSummaryAgentName,
  promptSummaryDescription,
  promptSummaryTags,
} from '@/chains/agent';
=======
import { chainPickEmoji } from '@/chains/pickEmoji';
import { chainSummaryAgentName } from '@/chains/summaryAgentName';
import { chainSummaryDescription } from '@/chains/summaryDescription';
>>>>>>> 709ec1a6
import { MetaData } from '@/types/meta';
import { LobeAgentConfig } from '@/types/session';
import { fetchPresetTaskResult } from '@/utils/fetch';
import { setNamespace } from '@/utils/storeDebug';

import { SessionLoadingState } from '../store/initialState';
import { State, initialState } from './initialState';
import { ConfigDispatch, configReducer } from './reducers/config';
import { MetaDataDispatch, metaDataReducer } from './reducers/meta';

/**
 * 设置操作
 */
export interface Action {
  /**
   * 自动选择表情
   * @param id - 表情的 ID
   */
  autoPickEmoji: () => void;
  /**
   * 自动完成代理描述
   * @param id - 代理的 ID
   * @returns 一个 Promise，用于异步操作完成后的处理
   */
  autocompleteAgentDescription: () => Promise<void>;
  autocompleteAgentTags: () => Promise<void>;
  /**
   * 自动完成代理标题
   * @param id - 代理的 ID
   * @returns 一个 Promise，用于异步操作完成后的处理
   */
  autocompleteAgentTitle: () => Promise<void>;
  /**
   * 自动完成助理元数据
   */
  autocompleteAllMeta: (replace?: boolean) => void;
  autocompleteMeta: (key: keyof MetaData) => void;
  dispatchConfig: (payload: ConfigDispatch) => void;
  dispatchMeta: (payload: MetaDataDispatch) => void;

  resetAgentConfig: () => void;

  resetAgentMeta: () => void;

  setAgentConfig: (config: Partial<LobeAgentConfig>) => void;

  setAgentMeta: (meta: Partial<MetaData>) => void;
  streamUpdateMetaArray: (key: keyof MetaData) => any;
  streamUpdateMetaString: (key: keyof MetaData) => any;
  toggleAgentPlugin: (pluginId: string, state?: boolean) => void;
  /**
   * 更新加载状态
   * @param key - SessionLoadingState 的键
   * @param value - 加载状态的值
   */
  updateLoadingState: (key: keyof SessionLoadingState, value: boolean) => void;
}

export type Store = Action & State;

const t = setNamespace('AgentSettings');

export const store: StateCreator<Store, [['zustand/devtools', never]]> = (set, get) => ({
  ...initialState,

  autoPickEmoji: async () => {
    const { config, meta, dispatchMeta } = get();

    const systemRole = config.systemRole;

    const emoji = await fetchPresetTaskResult({
      onLoadingChange: (loading) => {
        get().updateLoadingState('avatar', loading);
      },
<<<<<<< HEAD
      params: promptPickEmoji([meta.title, meta.description, systemRole].filter(Boolean).join(',')),
=======
      params: chainPickEmoji(systemRole),
>>>>>>> 709ec1a6
    });

    if (emoji) {
      dispatchMeta({ type: 'update', value: { avatar: emoji } });
    }
  },
  autocompleteAgentDescription: async () => {
    const { dispatchMeta, config, meta, updateLoadingState, streamUpdateMetaString } = get();

    const systemRole = config.systemRole;

    if (!systemRole) return;

    const preValue = meta.description;

    // 替换为 ...
    dispatchMeta({ type: 'update', value: { description: '...' } });

    fetchPresetTaskResult({
      onError: () => {
        dispatchMeta({ type: 'update', value: { description: preValue } });
      },
      onLoadingChange: (loading) => {
        updateLoadingState('description', loading);
      },
<<<<<<< HEAD
      onMessageHandle: streamUpdateMetaString('description'),
      params: promptSummaryDescription(systemRole),
=======
      onMessageHandle: streamUpdateMeta('description'),
      params: chainSummaryDescription(systemRole),
>>>>>>> 709ec1a6
    });
  },
  autocompleteAgentTags: async () => {
    const { dispatchMeta, config, meta, updateLoadingState, streamUpdateMetaArray } = get();

    const systemRole = config.systemRole;

    if (!systemRole) return;

    const preValue = meta.tags;

    // 替换为 ...
    dispatchMeta({ type: 'update', value: { tags: ['...'] } });

    fetchPresetTaskResult({
      onError: () => {
        dispatchMeta({ type: 'update', value: { tags: preValue } });
      },
      onLoadingChange: (loading) => {
        updateLoadingState('tags', loading);
      },
      onMessageHandle: streamUpdateMetaArray('tags'),
      params: promptSummaryTags(
        [meta.title, meta.description, systemRole].filter(Boolean).join(','),
      ),
    });
  },
  autocompleteAgentTitle: async () => {
    const { dispatchMeta, config, meta, updateLoadingState, streamUpdateMetaString } = get();

    const systemRole = config.systemRole;

    if (!systemRole) return;

    const previousTitle = meta.title;

    // 替换为 ...
    dispatchMeta({ type: 'update', value: { title: '...' } });

    fetchPresetTaskResult({
      onError: () => {
        dispatchMeta({ type: 'update', value: { title: previousTitle } });
      },
      onLoadingChange: (loading) => {
        updateLoadingState('title', loading);
      },
<<<<<<< HEAD
      onMessageHandle: streamUpdateMetaString('title'),
      params: promptSummaryAgentName([meta.description, systemRole].filter(Boolean).join(',')),
=======
      onMessageHandle: streamUpdateMeta('title'),
      params: chainSummaryAgentName(systemRole),
>>>>>>> 709ec1a6
    });
  },
  autocompleteAllMeta: (replace) => {
    const { meta } = get();

    if (!meta.title || replace) {
      get().autocompleteAgentTitle();
    }

    if (!meta.description || replace) {
      get().autocompleteAgentDescription();
    }

    if (!meta.avatar || replace) {
      get().autoPickEmoji();
    }

    if (!meta.tags || replace) {
      get().autocompleteAgentTags();
    }
  },
  autocompleteMeta: (key) => {
    const {
      autoPickEmoji,
      autocompleteAgentTitle,
      autocompleteAgentDescription,
      autocompleteAgentTags,
    } = get();

    switch (key) {
      case 'avatar': {
        autoPickEmoji();
        return;
      }

      case 'description': {
        autocompleteAgentDescription();
        return;
      }

      case 'title': {
        autocompleteAgentTitle();
        return;
      }

      case 'tags': {
        autocompleteAgentTags();
        return;
      }
    }
  },

  dispatchConfig: (payload) => {
    const nextConfig = configReducer(get().config, payload);

    set({ config: nextConfig }, false, payload);

    get().onConfigChange?.(nextConfig);
  },
  dispatchMeta: (payload) => {
    const nextValue = metaDataReducer(get().meta, payload);

    set({ meta: nextValue }, false, payload);

    get().onMetaChange?.(nextValue);
  },

  resetAgentConfig: () => {
    get().dispatchConfig({ type: 'reset' });
  },
  resetAgentMeta: () => {
    get().dispatchMeta({ type: 'reset' });
  },

  setAgentConfig: (config) => {
    get().dispatchConfig({ config, type: 'update' });
  },
  setAgentMeta: (meta) => {
    console.log(meta);
    get().dispatchMeta({ type: 'update', value: meta });
  },

  streamUpdateMetaArray: (key: keyof MetaData) => {
    let value = '';
    return (text: string) => {
      value += text;
      get().dispatchMeta({ type: 'update', value: { [key]: value.split(',') } });
    };
  },

  streamUpdateMetaString: (key: keyof MetaData) => {
    let value = '';
    return (text: string) => {
      value += text;
      get().dispatchMeta({ type: 'update', value: { [key]: value } });
    };
  },

  toggleAgentPlugin: (id, state) => {
    get().dispatchConfig({ pluginId: id, state, type: 'togglePlugin' });
  },

  updateLoadingState: (key, value) => {
    set(
      { autocompleteLoading: { ...get().autocompleteLoading, [key]: value } },
      false,
      t('updateLoadingState', { key, value }),
    );
  },
});<|MERGE_RESOLUTION|>--- conflicted
+++ resolved
@@ -1,17 +1,9 @@
 import { StateCreator } from 'zustand/vanilla';
 
-<<<<<<< HEAD
-import {
-  promptPickEmoji,
-  promptSummaryAgentName,
-  promptSummaryDescription,
-  promptSummaryTags,
-} from '@/chains/agent';
-=======
 import { chainPickEmoji } from '@/chains/pickEmoji';
 import { chainSummaryAgentName } from '@/chains/summaryAgentName';
 import { chainSummaryDescription } from '@/chains/summaryDescription';
->>>>>>> 709ec1a6
+import { chainSummaryTags } from '@/chains/summaryTags';
 import { MetaData } from '@/types/meta';
 import { LobeAgentConfig } from '@/types/session';
 import { fetchPresetTaskResult } from '@/utils/fetch';
@@ -86,11 +78,7 @@
       onLoadingChange: (loading) => {
         get().updateLoadingState('avatar', loading);
       },
-<<<<<<< HEAD
-      params: promptPickEmoji([meta.title, meta.description, systemRole].filter(Boolean).join(',')),
-=======
-      params: chainPickEmoji(systemRole),
->>>>>>> 709ec1a6
+      params: chainPickEmoji([meta.title, meta.description, systemRole].filter(Boolean).join(',')),
     });
 
     if (emoji) {
@@ -116,13 +104,8 @@
       onLoadingChange: (loading) => {
         updateLoadingState('description', loading);
       },
-<<<<<<< HEAD
       onMessageHandle: streamUpdateMetaString('description'),
-      params: promptSummaryDescription(systemRole),
-=======
-      onMessageHandle: streamUpdateMeta('description'),
       params: chainSummaryDescription(systemRole),
->>>>>>> 709ec1a6
     });
   },
   autocompleteAgentTags: async () => {
@@ -145,7 +128,7 @@
         updateLoadingState('tags', loading);
       },
       onMessageHandle: streamUpdateMetaArray('tags'),
-      params: promptSummaryTags(
+      params: chainSummaryTags(
         [meta.title, meta.description, systemRole].filter(Boolean).join(','),
       ),
     });
@@ -169,13 +152,8 @@
       onLoadingChange: (loading) => {
         updateLoadingState('title', loading);
       },
-<<<<<<< HEAD
       onMessageHandle: streamUpdateMetaString('title'),
-      params: promptSummaryAgentName([meta.description, systemRole].filter(Boolean).join(',')),
-=======
-      onMessageHandle: streamUpdateMeta('title'),
-      params: chainSummaryAgentName(systemRole),
->>>>>>> 709ec1a6
+      params: chainSummaryAgentName([meta.description, systemRole].filter(Boolean).join(',')),
     });
   },
   autocompleteAllMeta: (replace) => {
