--- conflicted
+++ resolved
@@ -69,11 +69,8 @@
     if (!md) updatePreference({ showSessionPanel: false });
   }, [md, cacheExpand]);
 
-<<<<<<< HEAD
-=======
   const { appearance } = useThemeMode();
 
->>>>>>> 0884747b
   const SessionPanel = useMemo(() => {
     return (
       <DraggablePanel
@@ -95,11 +92,7 @@
         </DraggablePanelContainer>
       </DraggablePanel>
     );
-<<<<<<< HEAD
-  }, [sessionsWidth, md, isPinned, sessionExpandable, tmpWidth]);
-=======
   }, [sessionsWidth, md, isPinned, sessionExpandable, tmpWidth, appearance]);
->>>>>>> 0884747b
 
   return SessionPanel;
 });
