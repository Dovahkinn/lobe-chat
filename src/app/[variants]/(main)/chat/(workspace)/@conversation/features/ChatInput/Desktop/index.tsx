'use client';

import { Alert, Hotkey, Icon } from '@lobehub/ui';
import { BotMessageSquare, LucideCheck, MessageSquarePlus } from 'lucide-react';
import { Suspense, memo } from 'react';
import { Trans, useTranslation } from 'react-i18next';
import { Flexbox } from 'react-layout-kit';

<<<<<<< HEAD
import { ActionKeys } from '@/features/ChatInput/ActionBar/config';
import DesktopChatInput, { FooterRender } from '@/features/ChatInput/Desktop';
import { useGlobalStore } from '@/store/global';
import { systemStatusSelectors } from '@/store/global/selectors';
import { useSessionStore } from '@/store/session';
import { sessionSelectors } from '@/store/session/selectors';
=======
import { type ActionKeys, ChatInputProvider, DesktopChatInput } from '@/features/ChatInput';
import WideScreenContainer from '@/features/Conversation/components/WideScreenContainer';
import { useChatStore } from '@/store/chat';
import { aiChatSelectors } from '@/store/chat/selectors';
import { useUserStore } from '@/store/user';
import { preferenceSelectors, settingsSelectors } from '@/store/user/selectors';
import { HotkeyEnum, KeyEnum } from '@/types/hotkey';
>>>>>>> 68783fd2

import { useSend } from '../useSend';
import MessageFromUrl from './MessageFromUrl';

<<<<<<< HEAD
// Default Actions
const leftActions = [
=======
const leftActions: ActionKeys[] = [
>>>>>>> 68783fd2
  'model',
  'search',
  'typo',
  'fileUpload',
  'knowledgeBase',
  'tools',
  '---',
  ['params', 'history', 'stt', 'clear'],
  'mainToken',
];

<<<<<<< HEAD
// Group Chat Actions
const leftActionsForGroup = [
  'stt',
  'mention',
  'fileUpload',
  'knowledgeBase',
  'mainToken',
] as ActionKeys[];

// Group Chat Actions for Thread (without mention)
const leftActionsForGroupThread = ['stt', 'fileUpload', 'knowledgeBase'] as ActionKeys[];

const rightActions = ['clear'] as ActionKeys[];

interface DesktopProps {
  targetMemberId?: string;
}

const Desktop = memo<DesktopProps>(({ targetMemberId }) => {
  const renderTextArea = (onSend: () => void) => (
    <TextArea onSend={onSend} targetMemberId={targetMemberId} />
  );
  const renderFooter: FooterRender = ({ expand, onExpandChange }) => (
    <Footer expand={expand} inThread={!!targetMemberId} onExpandChange={onExpandChange} />
  );
  const [inputHeight, updatePreference] = useGlobalStore((s) => [
    systemStatusSelectors.inputHeight(s),
    s.updateSystemStatus,
=======
const rightActions: ActionKeys[] = ['saveTopic'];

const Desktop = memo(() => {
  const { t } = useTranslation('chat');
  const { send, generating, disabled, stop } = useSend();
  const [useCmdEnterToSend, updatePreference] = useUserStore((s) => [
    preferenceSelectors.useCmdEnterToSend(s),
    s.updatePreference,
  ]);

  const [mainInputSendErrorMsg, clearSendMessageError] = useChatStore((s) => [
    aiChatSelectors.isCurrentSendMessageError(s),
    s.clearSendMessageError,
>>>>>>> 68783fd2
  ]);
  const hotkey = useUserStore(settingsSelectors.getHotkeyById(HotkeyEnum.AddUserMessage));

  const isGroupSession = useSessionStore(sessionSelectors.isCurrentSessionGroupSession);

  return (
<<<<<<< HEAD
    <DesktopChatInput
      inThread={!!targetMemberId}
      inputHeight={inputHeight}
      leftActions={
        isGroupSession
          ? targetMemberId
            ? leftActionsForGroupThread
            : leftActionsForGroup
          : leftActions
      }
      onInputHeightChange={(height) => {
        updatePreference({ inputHeight: height });
      }}
      renderFooter={renderFooter}
      renderTextArea={renderTextArea}
      rightActions={targetMemberId ? [] : rightActions}
    />
=======
    <ChatInputProvider
      chatInputEditorRef={(instance) => {
        if (!instance) return;
        useChatStore.setState({ mainInputEditor: instance });
      }}
      leftActions={leftActions}
      onMarkdownContentChange={(content) => {
        useChatStore.setState({ inputMessage: content });
      }}
      onSend={() => {
        send();
      }}
      rightActions={rightActions}
      sendButtonProps={{ disabled, generating, onStop: stop }}
      sendMenu={{
        items: [
          {
            icon: !useCmdEnterToSend ? <Icon icon={LucideCheck} /> : <div />,
            key: 'sendWithEnter',
            label: (
              <Flexbox align={'center'} gap={4} horizontal>
                <Trans
                  components={{
                    key: <Hotkey keys={KeyEnum.Enter} variant={'borderless'} />,
                  }}
                  i18nKey={'input.sendWithEnter'}
                  ns={'chat'}
                />
              </Flexbox>
            ),
            onClick: () => {
              updatePreference({ useCmdEnterToSend: false });
            },
          },
          {
            icon: useCmdEnterToSend ? <Icon icon={LucideCheck} /> : <div />,
            key: 'sendWithCmdEnter',
            label: (
              <Flexbox align={'center'} gap={4} horizontal>
                <Trans
                  components={{
                    key: (
                      <Hotkey
                        keys={[KeyEnum.Mod, KeyEnum.Enter].join('+')}
                        variant={'borderless'}
                      />
                    ),
                  }}
                  i18nKey={'input.sendWithCmdEnter'}
                  ns={'chat'}
                />
              </Flexbox>
            ),
            onClick: () => {
              updatePreference({ useCmdEnterToSend: true });
            },
          },
          { type: 'divider' },
          {
            // disabled,
            icon: <Icon icon={BotMessageSquare} />,
            key: 'addAi',
            label: t('input.addAi'),
            onClick: () => {
              send({ onlyAddAIMessage: true });
            },
          },
          {
            // disabled,
            icon: <Icon icon={MessageSquarePlus} />,
            key: 'addUser',
            label: (
              <Flexbox align={'center'} gap={24} horizontal>
                {t('input.addUser')}
                <Hotkey keys={hotkey} />
              </Flexbox>
            ),
            onClick: () => {
              send({ onlyAddUserMessage: true });
            },
          },
        ],
      }}
    >
      <WideScreenContainer>
        {mainInputSendErrorMsg && (
          <Flexbox paddingBlock={'0 6px'} paddingInline={12}>
            <Alert
              closable
              message={t('input.errorMsg', { errorMsg: mainInputSendErrorMsg })}
              onClose={clearSendMessageError}
              type={'warning'}
            />
          </Flexbox>
        )}
        <DesktopChatInput />
      </WideScreenContainer>
      <Suspense>
        <MessageFromUrl />
      </Suspense>
    </ChatInputProvider>
>>>>>>> 68783fd2
  );
});

export default Desktop;<|MERGE_RESOLUTION|>--- conflicted
+++ resolved
@@ -6,14 +6,6 @@
 import { Trans, useTranslation } from 'react-i18next';
 import { Flexbox } from 'react-layout-kit';
 
-<<<<<<< HEAD
-import { ActionKeys } from '@/features/ChatInput/ActionBar/config';
-import DesktopChatInput, { FooterRender } from '@/features/ChatInput/Desktop';
-import { useGlobalStore } from '@/store/global';
-import { systemStatusSelectors } from '@/store/global/selectors';
-import { useSessionStore } from '@/store/session';
-import { sessionSelectors } from '@/store/session/selectors';
-=======
 import { type ActionKeys, ChatInputProvider, DesktopChatInput } from '@/features/ChatInput';
 import WideScreenContainer from '@/features/Conversation/components/WideScreenContainer';
 import { useChatStore } from '@/store/chat';
@@ -21,17 +13,11 @@
 import { useUserStore } from '@/store/user';
 import { preferenceSelectors, settingsSelectors } from '@/store/user/selectors';
 import { HotkeyEnum, KeyEnum } from '@/types/hotkey';
->>>>>>> 68783fd2
 
 import { useSend } from '../useSend';
 import MessageFromUrl from './MessageFromUrl';
 
-<<<<<<< HEAD
-// Default Actions
-const leftActions = [
-=======
 const leftActions: ActionKeys[] = [
->>>>>>> 68783fd2
   'model',
   'search',
   'typo',
@@ -43,36 +29,6 @@
   'mainToken',
 ];
 
-<<<<<<< HEAD
-// Group Chat Actions
-const leftActionsForGroup = [
-  'stt',
-  'mention',
-  'fileUpload',
-  'knowledgeBase',
-  'mainToken',
-] as ActionKeys[];
-
-// Group Chat Actions for Thread (without mention)
-const leftActionsForGroupThread = ['stt', 'fileUpload', 'knowledgeBase'] as ActionKeys[];
-
-const rightActions = ['clear'] as ActionKeys[];
-
-interface DesktopProps {
-  targetMemberId?: string;
-}
-
-const Desktop = memo<DesktopProps>(({ targetMemberId }) => {
-  const renderTextArea = (onSend: () => void) => (
-    <TextArea onSend={onSend} targetMemberId={targetMemberId} />
-  );
-  const renderFooter: FooterRender = ({ expand, onExpandChange }) => (
-    <Footer expand={expand} inThread={!!targetMemberId} onExpandChange={onExpandChange} />
-  );
-  const [inputHeight, updatePreference] = useGlobalStore((s) => [
-    systemStatusSelectors.inputHeight(s),
-    s.updateSystemStatus,
-=======
 const rightActions: ActionKeys[] = ['saveTopic'];
 
 const Desktop = memo(() => {
@@ -86,32 +42,10 @@
   const [mainInputSendErrorMsg, clearSendMessageError] = useChatStore((s) => [
     aiChatSelectors.isCurrentSendMessageError(s),
     s.clearSendMessageError,
->>>>>>> 68783fd2
   ]);
   const hotkey = useUserStore(settingsSelectors.getHotkeyById(HotkeyEnum.AddUserMessage));
 
-  const isGroupSession = useSessionStore(sessionSelectors.isCurrentSessionGroupSession);
-
   return (
-<<<<<<< HEAD
-    <DesktopChatInput
-      inThread={!!targetMemberId}
-      inputHeight={inputHeight}
-      leftActions={
-        isGroupSession
-          ? targetMemberId
-            ? leftActionsForGroupThread
-            : leftActionsForGroup
-          : leftActions
-      }
-      onInputHeightChange={(height) => {
-        updatePreference({ inputHeight: height });
-      }}
-      renderFooter={renderFooter}
-      renderTextArea={renderTextArea}
-      rightActions={targetMemberId ? [] : rightActions}
-    />
-=======
     <ChatInputProvider
       chatInputEditorRef={(instance) => {
         if (!instance) return;
@@ -213,7 +147,6 @@
         <MessageFromUrl />
       </Suspense>
     </ChatInputProvider>
->>>>>>> 68783fd2
   );
 });
 
