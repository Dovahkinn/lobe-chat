{
  "name": "@lobehub/chat",
<<<<<<< HEAD
  "version": "0.84.0-beta.2",
=======
  "version": "0.85.0",
>>>>>>> af2f5e69
  "description": "An open-source, extensible (Function Calling), high-performance chatbot framework. It supports one-click free deployment of your private ChatGPT/LLM web application",
  "keywords": [
    "chatbot",
    "ChatGPT",
    "LobeHub",
    "typescript",
    "Vercel AI SDK",
    "Next.js",
    "OpenAI"
  ],
  "homepage": "https://github.com/lobehub/lobe-chat",
  "bugs": {
    "url": "https://github.com/lobehub/lobe-chat/issues/new/choose"
  },
  "repository": {
    "type": "git",
    "url": "https://github.com/lobehub/lobe-chat.git"
  },
  "license": "MIT",
  "author": "LobeHub <i@lobehub.com>",
  "sideEffects": false,
  "scripts": {
    "build": "next build",
    "build:analyze": "ANALYZE=true next build",
    "build:docker": "DOCKER=true next build",
    "dev": "next dev -p 3010",
    "i18n": "npm run i18n:workflow && lobe-i18n",
    "i18n:workflow": "ts-node --project ./tsconfig.json scripts/i18nWorkflow/index.ts",
    "lint": "npm run lint:ts && npm run lint:style && npm run type-check && npm run lint:circular",
    "lint:circular": "dpdm src/**/*.ts  --warning false  --tree false  --exit-code circular:1  -T true",
    "lint:md": "remark . --quiet --frail --output",
    "lint:style": "stylelint \"{src,tests}/**/*.{js,jsx,ts,tsx}\" --fix",
    "lint:ts": "eslint \"{src,tests}/**/*.{js,jsx,ts,tsx}\" --fix",
    "prepare": "husky install",
    "prettier": "prettier -c --write \"**/**\"",
    "pull": "git pull",
    "release": "semantic-release",
    "start": "next start",
    "stylelint": "stylelint \"src/**/*.{js,jsx,ts,tsx}\" --fix",
    "test": "vitest --passWithNoTests",
    "test:coverage": "vitest run --coverage --passWithNoTests",
    "test:update": "vitest -u",
    "type-check": "tsc --noEmit"
  },
  "lint-staged": {
    "*.md": [
      "remark --quiet --output --",
      "prettier --write --no-error-on-unmatched-pattern"
    ],
    "*.json": [
      "prettier --write --no-error-on-unmatched-pattern"
    ],
    "*.{js,jsx}": [
      "prettier --write",
      "stylelint --fix",
      "eslint --fix"
    ],
    "*.{ts,tsx}": [
      "prettier --parser=typescript --write",
      "stylelint --fix",
      "eslint --fix"
    ]
  },
  "dependencies": {
    "@ant-design/colors": "^7",
    "@ant-design/icons": "^5",
    "@emoji-mart/data": "^1",
    "@emoji-mart/react": "^1",
    "@icons-pack/react-simple-icons": "^9",
    "@lobehub/chat-plugin-sdk": "latest",
    "@lobehub/chat-plugins-gateway": "latest",
    "@lobehub/ui": "latest",
    "@vercel/analytics": "^1",
    "ahooks": "^3",
    "ai": "^2",
    "antd": "^5",
    "antd-style": "^3.5",
    "brotli-wasm": "^1",
    "chroma-js": "^2",
    "dayjs": "^1",
    "emoji-mart": "^5",
    "fast-deep-equal": "^3",
    "gpt-tokenizer": "^2",
    "i18next": "^23",
    "i18next-browser-languagedetector": "^7",
    "i18next-resources-for-ts": "^1",
    "i18next-resources-to-backend": "^1",
    "idb-keyval": "^6",
    "immer": "^10",
    "lodash-es": "^4",
    "lucide-react": "latest",
    "mixpanel-browser": "^2",
    "modern-screenshot": "^4",
    "nanoid": "^5",
    "next": "^13.5.3",
    "openai": "^4.10.0",
    "polished": "^4",
    "posthog-js": "^1",
    "react": "^18",
    "react-dom": "^18",
    "react-hotkeys-hook": "^4",
    "react-i18next": "^13",
    "react-intersection-observer": "^9",
    "react-layout-kit": "^1",
    "remark": "^14",
    "remark-gfm": "^3",
    "remark-html": "^15",
    "semver": "^7",
    "swr": "^2",
    "systemjs": "^6",
    "ts-md5": "^1",
    "ua-parser-js": "^1",
    "url-join": "^5",
    "use-merge-value": "^1",
    "utility-types": "^3",
    "uuid": "^9",
    "zustand": "^4.4",
    "zustand-utils": "^1"
  },
  "devDependencies": {
    "@codedependant/semantic-release-docker": "^4",
    "@commitlint/cli": "^17",
    "@lobehub/i18n-cli": "latest",
    "@lobehub/lint": "latest",
    "@next/bundle-analyzer": "^13",
    "@next/eslint-plugin-next": "^13",
    "@testing-library/jest-dom": "^6",
    "@testing-library/react": "^14",
    "@types/chroma-js": "^2",
    "@types/lodash-es": "^4",
    "@types/mixpanel-browser": "^2",
    "@types/node": "^20",
    "@types/react": "^18",
    "@types/react-dom": "^18",
    "@types/semver": "^7",
    "@types/systemjs": "^6",
    "@types/ua-parser-js": "^0.7",
    "@types/uuid": "^9",
    "@umijs/lint": "^4",
    "@vitest/coverage-v8": "latest",
    "commitlint": "^17",
    "consola": "^3",
    "dpdm": "^3",
    "eslint": "^8",
    "husky": "^8",
    "jsdom": "^22",
    "lint-staged": "^14",
    "next-pwa": "^5",
    "node-fetch": "^3",
    "prettier": "^3",
    "remark-cli": "^11",
    "semantic-release": "^21",
    "stylelint": "^15",
    "ts-node": "^10",
    "typescript": "^5",
    "vitest": "latest"
  },
  "publishConfig": {
    "access": "public",
    "registry": "https://registry.npmjs.org"
  }
}<|MERGE_RESOLUTION|>--- conflicted
+++ resolved
@@ -1,10 +1,6 @@
 {
   "name": "@lobehub/chat",
-<<<<<<< HEAD
-  "version": "0.84.0-beta.2",
-=======
   "version": "0.85.0",
->>>>>>> af2f5e69
   "description": "An open-source, extensible (Function Calling), high-performance chatbot framework. It supports one-click free deployment of your private ChatGPT/LLM web application",
   "keywords": [
     "chatbot",
