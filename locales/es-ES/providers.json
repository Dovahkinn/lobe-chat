{
  "ai21": {
    "description": "AI21 Labs construye modelos fundamentales y sistemas de inteligencia artificial para empresas, acelerando la aplicación de la inteligencia artificial generativa en producción."
  },
  "ai302": {
    "description": "302.AI es una plataforma de aplicaciones de IA bajo demanda que ofrece la API de IA y aplicaciones en línea de IA más completas del mercado"
  },
  "ai360": {
    "description": "360 AI es una plataforma de modelos y servicios de IA lanzada por la empresa 360, que ofrece una variedad de modelos avanzados de procesamiento del lenguaje natural, incluidos 360GPT2 Pro, 360GPT Pro, 360GPT Turbo y 360GPT Turbo Responsibility 8K. Estos modelos combinan parámetros a gran escala y capacidades multimodales, siendo ampliamente utilizados en generación de texto, comprensión semántica, sistemas de diálogo y generación de código. A través de una estrategia de precios flexible, 360 AI satisface diversas necesidades de los usuarios, apoyando la integración de desarrolladores y promoviendo la innovación y desarrollo de aplicaciones inteligentes."
  },
  "aihubmix": {
    "description": "AiHubMix ofrece acceso a múltiples modelos de IA a través de una interfaz API unificada."
  },
  "anthropic": {
    "description": "Anthropic es una empresa centrada en la investigación y desarrollo de inteligencia artificial, que ofrece una serie de modelos de lenguaje avanzados, como Claude 3.5 Sonnet, Claude 3 Sonnet, Claude 3 Opus y Claude 3 Haiku. Estos modelos logran un equilibrio ideal entre inteligencia, velocidad y costo, adecuados para una variedad de escenarios de aplicación, desde cargas de trabajo empresariales hasta respuestas rápidas. Claude 3.5 Sonnet, como su modelo más reciente, ha demostrado un rendimiento excepcional en múltiples evaluaciones, manteniendo una alta relación calidad-precio."
  },
  "azure": {
    "description": "Azure ofrece una variedad de modelos de IA avanzados, incluidos GPT-3.5 y la última serie GPT-4, que admiten múltiples tipos de datos y tareas complejas, comprometidos con soluciones de IA seguras, confiables y sostenibles."
  },
  "azureai": {
    "description": "Azure ofrece una variedad de modelos de IA avanzados, incluidos GPT-3.5 y la última serie GPT-4, que admiten múltiples tipos de datos y tareas complejas, comprometidos con soluciones de IA seguras, confiables y sostenibles."
  },
  "baichuan": {
    "description": "Baichuan Intelligent es una empresa centrada en el desarrollo de modelos de gran tamaño de inteligencia artificial, cuyos modelos han demostrado un rendimiento excepcional en tareas en chino como enciclopedias de conocimiento, procesamiento de textos largos y creación de contenido, superando a los modelos principales extranjeros. Baichuan Intelligent también posee capacidades multimodales líderes en la industria, destacándose en múltiples evaluaciones de autoridad. Sus modelos incluyen Baichuan 4, Baichuan 3 Turbo y Baichuan 3 Turbo 128k, optimizados para diferentes escenarios de aplicación, ofreciendo soluciones de alta relación calidad-precio."
  },
  "bedrock": {
    "description": "Bedrock es un servicio proporcionado por Amazon AWS, enfocado en ofrecer modelos de lenguaje y visuales avanzados para empresas. Su familia de modelos incluye la serie Claude de Anthropic, la serie Llama 3.1 de Meta, entre otros, abarcando una variedad de opciones desde ligeras hasta de alto rendimiento, apoyando tareas como generación de texto, diálogos y procesamiento de imágenes, adecuadas para aplicaciones empresariales de diferentes escalas y necesidades."
  },
  "bfl": {
<<<<<<< HEAD
    "description": "Un laboratorio líder en investigación de inteligencia artificial de vanguardia que desarrolla la infraestructura visual del mañana."
=======
    "description": "Laboratorio líder en investigación de inteligencia artificial de vanguardia, construyendo la infraestructura visual del mañana."
>>>>>>> 8d479074
  },
  "cloudflare": {
    "description": "Ejecuta modelos de aprendizaje automático impulsados por GPU sin servidor en la red global de Cloudflare."
  },
  "cohere": {
    "description": "Cohere le ofrece los modelos multilingües más avanzados, potentes funciones de búsqueda y un espacio de trabajo de IA diseñado a medida para empresas modernas, todo integrado en una plataforma segura."
  },
  "deepseek": {
    "description": "DeepSeek es una empresa centrada en la investigación y aplicación de tecnologías de inteligencia artificial, cuyo modelo más reciente, DeepSeek-V2.5, combina capacidades de diálogo general y procesamiento de código, logrando mejoras significativas en alineación con preferencias humanas, tareas de escritura y seguimiento de instrucciones."
  },
  "fal": {
    "description": "Plataforma de medios generativos orientada a desarrolladores"
  },
  "fireworksai": {
    "description": "Fireworks AI es un proveedor líder de servicios de modelos de lenguaje avanzados, enfocado en la llamada de funciones y el procesamiento multimodal. Su modelo más reciente, Firefunction V2, basado en Llama-3, está optimizado para llamadas de funciones, diálogos y seguimiento de instrucciones. El modelo de lenguaje visual FireLLaVA-13B admite entradas mixtas de imágenes y texto. Otros modelos notables incluyen la serie Llama y la serie Mixtral, que ofrecen un soporte eficiente para el seguimiento y generación de instrucciones multilingües."
  },
  "giteeai": {
    "description": "La API serverless de gitee ai proporciona a los desarrolladores de Ia un servicio API de razonamiento de modelos grandes listo para abrir la Caja."
  },
  "github": {
    "description": "Con los Modelos de GitHub, los desarrolladores pueden convertirse en ingenieros de IA y construir con los modelos de IA líderes en la industria."
  },
  "google": {
    "description": "La serie Gemini de Google es su modelo de IA más avanzado y versátil, desarrollado por Google DeepMind, diseñado para ser multimodal, apoyando la comprensión y procesamiento sin fisuras de texto, código, imágenes, audio y video. Es adecuado para una variedad de entornos, desde centros de datos hasta dispositivos móviles, mejorando enormemente la eficiencia y la aplicabilidad de los modelos de IA."
  },
  "groq": {
    "description": "El motor de inferencia LPU de Groq ha demostrado un rendimiento excepcional en las pruebas de referencia de modelos de lenguaje de gran tamaño (LLM), redefiniendo los estándares de soluciones de IA con su asombrosa velocidad y eficiencia. Groq es un referente en velocidad de inferencia instantánea, mostrando un buen rendimiento en implementaciones basadas en la nube."
  },
  "higress": {
    "description": "Higress es una puerta de enlace API nativa de la nube, que nació en Alibaba para resolver los problemas que el recargado de Tengine causa en los negocios de conexiones largas, así como la insuficiencia de la capacidad de balanceo de carga de gRPC/Dubbo."
  },
  "huggingface": {
    "description": "La API de Inferencia de HuggingFace ofrece una forma rápida y gratuita de explorar miles de modelos para diversas tareas. Ya sea que esté prototipando una nueva aplicación o probando las capacidades del aprendizaje automático, esta API le brinda acceso instantáneo a modelos de alto rendimiento en múltiples dominios."
  },
  "hunyuan": {
    "description": "Un modelo de lenguaje desarrollado por Tencent, que posee una poderosa capacidad de creación en chino, habilidades de razonamiento lógico en contextos complejos y una capacidad confiable para ejecutar tareas."
  },
  "infiniai": {
    "description": "Proporciona a los desarrolladores de aplicaciones servicios de modelos grandes de alto rendimiento, fáciles de usar y seguros, cubriendo todo el proceso desde el desarrollo de modelos grandes hasta su implementación como servicio."
  },
  "internlm": {
    "description": "Organización de código abierto dedicada a la investigación y desarrollo de herramientas para modelos grandes. Proporciona a todos los desarrolladores de IA una plataforma de código abierto eficiente y fácil de usar, permitiendo el acceso a las tecnologías y algoritmos más avanzados."
  },
  "jina": {
    "description": "Jina AI, fundada en 2020, es una empresa líder en búsqueda de IA. Nuestra plataforma de búsqueda base incluye modelos vectoriales, reordenadores y pequeños modelos de lenguaje, que ayudan a las empresas a construir aplicaciones de búsqueda generativa y multimodal confiables y de alta calidad."
  },
  "lmstudio": {
    "description": "LM Studio es una aplicación de escritorio para desarrollar y experimentar con LLMs en su computadora."
  },
  "minimax": {
    "description": "MiniMax es una empresa de tecnología de inteligencia artificial general fundada en 2021, dedicada a co-crear inteligencia con los usuarios. MiniMax ha desarrollado de forma independiente modelos de gran tamaño de diferentes modalidades, que incluyen un modelo de texto MoE de un billón de parámetros, un modelo de voz y un modelo de imagen. También ha lanzado aplicaciones como Conch AI."
  },
  "mistral": {
    "description": "Mistral ofrece modelos avanzados generales, especializados y de investigación, ampliamente utilizados en razonamiento complejo, tareas multilingües, generación de código, etc. A través de interfaces de llamada de funciones, los usuarios pueden integrar funciones personalizadas para aplicaciones específicas."
  },
  "modelscope": {
    "description": "ModelScope es una plataforma de modelo como servicio lanzada por Alibaba Cloud, que ofrece una amplia variedad de modelos de IA y servicios de inferencia."
  },
  "moonshot": {
    "description": "Moonshot es una plataforma de código abierto lanzada por Beijing Dark Side Technology Co., que ofrece una variedad de modelos de procesamiento del lenguaje natural, con aplicaciones en campos amplios, incluyendo pero no limitado a creación de contenido, investigación académica, recomendaciones inteligentes y diagnóstico médico, apoyando el procesamiento de textos largos y tareas de generación complejas."
  },
  "novita": {
    "description": "Novita AI es una plataforma que ofrece servicios API para múltiples modelos de lenguaje de gran tamaño y generación de imágenes de IA, siendo flexible, confiable y rentable. Soporta los últimos modelos de código abierto como Llama3 y Mistral, proporcionando soluciones API completas, amigables para el usuario y autoescalables para el desarrollo de aplicaciones de IA, adecuadas para el rápido crecimiento de startups de IA."
  },
  "nvidia": {
    "description": "NVIDIA NIM™ proporciona contenedores que se pueden utilizar para microservicios de inferencia acelerados por GPU autohospedados, admitiendo el despliegue de modelos de IA preentrenados y personalizados en la nube, centros de datos, PC RTX™ AI y estaciones de trabajo."
  },
  "ollama": {
    "description": "Los modelos ofrecidos por Ollama abarcan ampliamente áreas como la generación de código, cálculos matemáticos, procesamiento multilingüe e interacciones conversacionales, apoyando diversas necesidades de implementación empresarial y local."
  },
  "openai": {
    "description": "OpenAI es una de las principales instituciones de investigación en inteligencia artificial a nivel mundial, cuyos modelos, como la serie GPT, están a la vanguardia del procesamiento del lenguaje natural. OpenAI se dedica a transformar múltiples industrias a través de soluciones de IA innovadoras y eficientes. Sus productos ofrecen un rendimiento y una rentabilidad significativos, siendo ampliamente utilizados en investigación, negocios y aplicaciones innovadoras."
  },
  "openrouter": {
    "description": "OpenRouter es una plataforma de servicio que ofrece interfaces para diversos modelos de vanguardia, apoyando OpenAI, Anthropic, LLaMA y más, adecuada para diversas necesidades de desarrollo y aplicación. Los usuarios pueden elegir de manera flexible el modelo y precio óptimos según sus necesidades, mejorando la experiencia de IA."
  },
  "perplexity": {
    "description": "Perplexity es un proveedor líder de modelos de generación de diálogos, ofreciendo varios modelos avanzados de Llama 3.1, que son adecuados para aplicaciones en línea y fuera de línea, especialmente para tareas complejas de procesamiento del lenguaje natural."
  },
  "ppio": {
    "description": "PPIO Paiouyun ofrece servicios de API de modelos de código abierto estables y de alto rendimiento, que admiten toda la serie DeepSeek, Llama, Qwen y otros modelos grandes líderes en la industria."
  },
  "qiniu": {
    "description": "Qiniu es un proveedor líder de servicios de nube, ofreciendo API de IA de alta velocidad y eficiencia, incluyendo modelos de Alibaba, con opciones flexibles para construir y aplicar aplicaciones de IA."
  },
  "qwen": {
    "description": "Tongyi Qianwen es un modelo de lenguaje de gran escala desarrollado de forma independiente por Alibaba Cloud, con potentes capacidades de comprensión y generación de lenguaje natural. Puede responder a diversas preguntas, crear contenido escrito, expresar opiniones y redactar código, desempeñando un papel en múltiples campos."
  },
  "sambanova": {
    "description": "SambaNova Cloud permite a los desarrolladores utilizar fácilmente los mejores modelos de código abierto y disfrutar de la velocidad de inferencia más rápida."
  },
  "search1api": {
    "description": "Search1API proporciona acceso a la serie de modelos DeepSeek que se pueden conectar a Internet según sea necesario, incluyendo versiones estándar y rápidas, con soporte para la selección de modelos de diferentes escalas de parámetros."
  },
  "sensenova": {
    "description": "SenseTime ofrece servicios de modelos grandes de pila completa, aprovechando el sólido soporte de la gran infraestructura de SenseTime."
  },
  "siliconcloud": {
    "description": "SiliconFlow se dedica a acelerar la AGI para beneficiar a la humanidad, mejorando la eficiencia de la IA a gran escala a través de un stack GenAI fácil de usar y de bajo costo."
  },
  "spark": {
    "description": "El modelo de gran tamaño Xinghuo de iFlytek ofrece potentes capacidades de IA en múltiples campos y lenguajes, utilizando tecnologías avanzadas de procesamiento del lenguaje natural para construir aplicaciones innovadoras adecuadas para diversos escenarios verticales como hardware inteligente, atención médica inteligente y finanzas inteligentes."
  },
  "stepfun": {
    "description": "El modelo de gran tamaño de StepFun cuenta con capacidades de razonamiento complejo y multimodal líderes en la industria, apoyando la comprensión de textos extremadamente largos y funciones potentes de motor de búsqueda autónomo."
  },
  "taichu": {
    "description": "El Instituto de Automatización de la Academia de Ciencias de China y el Instituto de Investigación de Inteligencia Artificial de Wuhan han lanzado una nueva generación de modelos de gran tamaño multimodal, que apoyan tareas de preguntas y respuestas de múltiples rondas, creación de texto, generación de imágenes, comprensión 3D, análisis de señales y más, con capacidades de cognición, comprensión y creación más fuertes, ofreciendo una nueva experiencia de interacción."
  },
  "tencentcloud": {
    "description": "La capacidad atómica del motor de conocimiento (LLM Knowledge Engine Atomic Power) se basa en el desarrollo del motor de conocimiento y ofrece una capacidad completa de preguntas y respuestas, dirigida a empresas y desarrolladores, proporcionando la capacidad de construir y desarrollar aplicaciones de modelos de manera flexible. Puede ensamblar su propio servicio de modelo utilizando varias capacidades atómicas, invocando servicios de análisis de documentos, división, embedding, reescritura en múltiples turnos, entre otros, para personalizar un negocio de IA exclusivo para su empresa."
  },
  "togetherai": {
    "description": "Together AI se dedica a lograr un rendimiento líder a través de modelos de IA innovadores, ofreciendo amplias capacidades de personalización, incluyendo soporte para escalado rápido y procesos de implementación intuitivos, satisfaciendo diversas necesidades empresariales."
  },
  "upstage": {
    "description": "Upstage se centra en desarrollar modelos de IA para diversas necesidades comerciales, incluidos Solar LLM y Document AI, con el objetivo de lograr una inteligencia general artificial (AGI) que trabaje para las personas. Crea agentes de diálogo simples a través de la API de Chat y admite llamadas de funciones, traducción, incrustaciones y aplicaciones de dominio específico."
  },
  "v0": {
    "description": "v0 es un asistente de programación en pareja; solo necesitas describir tus ideas en lenguaje natural y él generará código e interfaces de usuario (UI) para tu proyecto."
  },
  "vertexai": {
    "description": "La serie Gemini de Google es su modelo de IA más avanzado y versátil, desarrollado por Google DeepMind, diseñado específicamente para ser multimodal, soportando la comprensión y procesamiento sin interrupciones de texto, código, imágenes, audio y video. Es adecuado para una variedad de entornos, desde centros de datos hasta dispositivos móviles, mejorando enormemente la eficiencia y la aplicabilidad de los modelos de IA."
  },
  "vllm": {
    "description": "vLLM es una biblioteca rápida y fácil de usar para la inferencia y el servicio de LLM."
  },
  "volcengine": {
    "description": "Plataforma de desarrollo de servicios de modelos grandes lanzada por ByteDance, que ofrece servicios de invocación de modelos ricos en funciones, seguros y competitivos en precio, al tiempo que proporciona datos de modelos, ajuste fino, inferencia, evaluación y otras funciones de extremo a extremo, garantizando de manera integral el desarrollo y la implementación de sus aplicaciones de IA."
  },
  "wenxin": {
    "description": "Plataforma de desarrollo y servicios de modelos grandes y aplicaciones nativas de IA de nivel empresarial, que ofrece la cadena de herramientas más completa y fácil de usar para el desarrollo de modelos de inteligencia artificial generativa y el desarrollo de aplicaciones en todo el proceso."
  },
  "xai": {
    "description": "xAI es una empresa dedicada a construir inteligencia artificial para acelerar los descubrimientos científicos humanos. Nuestra misión es promover nuestra comprensión compartida del universo."
  },
  "xinference": {
    "description": "Xorbits Inference (Xinference) es una plataforma de código abierto diseñada para simplificar la ejecución e integración de diversos modelos de IA. Con Xinference, puedes utilizar cualquier modelo LLM de código abierto, modelos de incrustación y modelos multimodales para ejecutar inferencias en entornos locales o en la nube, y crear potentes aplicaciones de IA."
  },
  "zeroone": {
    "description": "01.AI se centra en la tecnología de inteligencia artificial de la era 2.0, promoviendo enérgicamente la innovación y aplicación de 'humano + inteligencia artificial', utilizando modelos extremadamente potentes y tecnologías de IA avanzadas para mejorar la productividad humana y lograr el empoderamiento tecnológico."
  },
  "zhipu": {
    "description": "Zhipu AI ofrece una plataforma abierta para modelos multimodales y de lenguaje, apoyando una amplia gama de escenarios de aplicación de IA, incluyendo procesamiento de texto, comprensión de imágenes y asistencia en programación."
  }
}<|MERGE_RESOLUTION|>--- conflicted
+++ resolved
@@ -27,11 +27,7 @@
     "description": "Bedrock es un servicio proporcionado por Amazon AWS, enfocado en ofrecer modelos de lenguaje y visuales avanzados para empresas. Su familia de modelos incluye la serie Claude de Anthropic, la serie Llama 3.1 de Meta, entre otros, abarcando una variedad de opciones desde ligeras hasta de alto rendimiento, apoyando tareas como generación de texto, diálogos y procesamiento de imágenes, adecuadas para aplicaciones empresariales de diferentes escalas y necesidades."
   },
   "bfl": {
-<<<<<<< HEAD
-    "description": "Un laboratorio líder en investigación de inteligencia artificial de vanguardia que desarrolla la infraestructura visual del mañana."
-=======
     "description": "Laboratorio líder en investigación de inteligencia artificial de vanguardia, construyendo la infraestructura visual del mañana."
->>>>>>> 8d479074
   },
   "cloudflare": {
     "description": "Ejecuta modelos de aprendizaje automático impulsados por GPU sin servidor en la red global de Cloudflare."
