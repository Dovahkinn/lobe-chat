{
  "ai21": {
    "description": "AI21 Labs constrói modelos fundamentais e sistemas de inteligência artificial para empresas, acelerando a aplicação da inteligência artificial generativa na produção."
  },
  "ai302": {
    "description": "302.AI é uma plataforma de aplicativos de IA sob demanda, que oferece a API de IA mais completa do mercado e aplicações de IA online"
  },
  "ai360": {
    "description": "360 AI é a plataforma de modelos e serviços de IA lançada pela empresa 360, oferecendo uma variedade de modelos avançados de processamento de linguagem natural, incluindo 360GPT2 Pro, 360GPT Pro, 360GPT Turbo e 360GPT Turbo Responsibility 8K. Esses modelos combinam grandes parâmetros e capacidades multimodais, sendo amplamente aplicados em geração de texto, compreensão semântica, sistemas de diálogo e geração de código. Com uma estratégia de preços flexível, a 360 AI atende a diversas necessidades dos usuários, apoiando a integração de desenvolvedores e promovendo a inovação e o desenvolvimento de aplicações inteligentes."
  },
  "aihubmix": {
    "description": "AiHubMix oferece acesso a diversos modelos de IA por meio de uma API unificada."
  },
  "anthropic": {
    "description": "A Anthropic é uma empresa focada em pesquisa e desenvolvimento de inteligência artificial, oferecendo uma gama de modelos de linguagem avançados, como Claude 3.5 Sonnet, Claude 3 Sonnet, Claude 3 Opus e Claude 3 Haiku. Esses modelos alcançam um equilíbrio ideal entre inteligência, velocidade e custo, adequando-se a uma variedade de cenários de aplicação, desde cargas de trabalho empresariais até respostas rápidas. O Claude 3.5 Sonnet, como seu modelo mais recente, se destacou em várias avaliações, mantendo uma alta relação custo-benefício."
  },
  "azure": {
    "description": "Azure oferece uma variedade de modelos avançados de IA, incluindo GPT-3.5 e a mais recente série GPT-4, suportando diversos tipos de dados e tarefas complexas, com foco em soluções de IA seguras, confiáveis e sustentáveis."
  },
  "azureai": {
    "description": "A Azure oferece uma variedade de modelos de IA avançados, incluindo o GPT-3.5 e a mais recente série GPT-4, suportando diversos tipos de dados e tarefas complexas, comprometendo-se com soluções de IA seguras, confiáveis e sustentáveis."
  },
  "baichuan": {
    "description": "Baichuan Intelligent é uma empresa focada no desenvolvimento de grandes modelos de inteligência artificial, cujos modelos se destacam em tarefas em chinês, como enciclopédias de conhecimento, processamento de textos longos e criação de conteúdo, superando modelos mainstream estrangeiros. A Baichuan Intelligent também possui capacidades multimodais líderes do setor, destacando-se em várias avaliações de autoridade. Seus modelos incluem Baichuan 4, Baichuan 3 Turbo e Baichuan 3 Turbo 128k, otimizados para diferentes cenários de aplicação, oferecendo soluções com alta relação custo-benefício."
  },
  "bedrock": {
    "description": "Bedrock é um serviço oferecido pela Amazon AWS, focado em fornecer modelos de linguagem e visão de IA avançados para empresas. Sua família de modelos inclui a série Claude da Anthropic, a série Llama 3.1 da Meta, entre outros, abrangendo uma variedade de opções, desde modelos leves até de alto desempenho, suportando geração de texto, diálogos, processamento de imagens e outras tarefas, adequando-se a aplicações empresariais de diferentes escalas e necessidades."
  },
  "bfl": {
<<<<<<< HEAD
    "description": "Laboratório de pesquisa em inteligência artificial de ponta, construindo a infraestrutura visual do amanhã."
=======
    "description": "Laboratório líder de pesquisa de ponta em inteligência artificial, construindo a infraestrutura visual do amanhã."
>>>>>>> 8d479074
  },
  "cloudflare": {
    "description": "Execute modelos de aprendizado de máquina impulsionados por GPU sem servidor na rede global da Cloudflare."
  },
  "cohere": {
    "description": "Cohere traz para você os modelos multilíngues mais avançados, funcionalidades de busca sofisticadas e um espaço de trabalho de IA personalizado para empresas modernas — tudo integrado em uma plataforma segura."
  },
  "deepseek": {
    "description": "A DeepSeek é uma empresa focada em pesquisa e aplicação de tecnologia de inteligência artificial, cujo modelo mais recente, DeepSeek-V2.5, combina capacidades de diálogo geral e processamento de código, alcançando melhorias significativas em alinhamento com preferências humanas, tarefas de escrita e seguimento de instruções."
  },
  "fal": {
    "description": "Plataforma de mídia generativa voltada para desenvolvedores"
  },
  "fireworksai": {
    "description": "Fireworks AI é um fornecedor líder de serviços de modelos de linguagem avançados, focando em chamadas de função e processamento multimodal. Seu modelo mais recente, Firefunction V2, baseado em Llama-3, é otimizado para chamadas de função, diálogos e seguimento de instruções. O modelo de linguagem visual FireLLaVA-13B suporta entradas mistas de imagem e texto. Outros modelos notáveis incluem a série Llama e a série Mixtral, oferecendo suporte eficiente para seguimento e geração de instruções multilíngues."
  },
  "giteeai": {
    "description": "A API Serverless do Gitee AI fornece aos desenvolvedores de IA um serviço de API de inferência de modelos grandes prontos para uso."
  },
  "github": {
    "description": "Com os Modelos do GitHub, os desenvolvedores podem se tornar engenheiros de IA e construir com os principais modelos de IA da indústria."
  },
  "google": {
    "description": "A série Gemini do Google é seu modelo de IA mais avançado e versátil, desenvolvido pela Google DeepMind, projetado para ser multimodal, suportando compreensão e processamento sem costura de texto, código, imagens, áudio e vídeo. Adequado para uma variedade de ambientes, desde data centers até dispositivos móveis, melhorando significativamente a eficiência e a aplicabilidade dos modelos de IA."
  },
  "groq": {
    "description": "O motor de inferência LPU da Groq se destacou em testes de benchmark independentes de modelos de linguagem de grande escala (LLM), redefinindo os padrões de soluções de IA com sua velocidade e eficiência impressionantes. A Groq representa uma velocidade de inferência em tempo real, demonstrando bom desempenho em implantações baseadas em nuvem."
  },
  "higress": {
    "description": "Higress é um gateway de API nativo da nuvem, criado internamente na Alibaba para resolver problemas de recarga do Tengine que afetam negócios de conexões longas, além de melhorar a capacidade de balanceamento de carga do gRPC/Dubbo."
  },
  "huggingface": {
    "description": "A API de Inferência do HuggingFace oferece uma maneira rápida e gratuita de explorar milhares de modelos para diversas tarefas. Seja você um protótipo para um novo aplicativo ou tentando as funcionalidades de aprendizado de máquina, esta API permite acesso instantâneo a modelos de alto desempenho em múltiplas áreas."
  },
  "hunyuan": {
    "description": "Um modelo de linguagem desenvolvido pela Tencent, com forte capacidade de criação em chinês, habilidade de raciocínio lógico em contextos complexos e capacidade confiável de execução de tarefas."
  },
  "infiniai": {
    "description": "Fornecendo serviços de grandes modelos de alto desempenho, fáceis de usar e seguros para desenvolvedores de aplicativos, abrangendo todo o processo, desde o desenvolvimento de grandes modelos até a implantação de serviços de grandes modelos."
  },
  "internlm": {
    "description": "Uma organização de código aberto dedicada à pesquisa e desenvolvimento de ferramentas para grandes modelos. Oferece uma plataforma de código aberto eficiente e fácil de usar para todos os desenvolvedores de IA, tornando as tecnologias e algoritmos de ponta acessíveis."
  },
  "jina": {
    "description": "A Jina AI foi fundada em 2020 e é uma empresa líder em IA de busca. Nossa plataforma de busca base contém modelos vetoriais, reordenadores e pequenos modelos de linguagem, ajudando empresas a construir aplicações de busca generativa e multimodal confiáveis e de alta qualidade."
  },
  "lmstudio": {
    "description": "LM Studio é um aplicativo de desktop para desenvolver e experimentar LLMs em seu computador."
  },
  "minimax": {
    "description": "MiniMax é uma empresa de tecnologia de inteligência artificial geral fundada em 2021, dedicada a co-criar inteligência com os usuários. A MiniMax desenvolveu internamente diferentes modelos gerais de grande escala, incluindo um modelo de texto MoE com trilhões de parâmetros, um modelo de voz e um modelo de imagem. Também lançou aplicações como Conch AI."
  },
  "mistral": {
    "description": "A Mistral oferece modelos avançados gerais, especializados e de pesquisa, amplamente utilizados em raciocínio complexo, tarefas multilíngues, geração de código, entre outros, permitindo que os usuários integrem funcionalidades personalizadas por meio de interfaces de chamada de função."
  },
  "modelscope": {
    "description": "ModelScope é uma plataforma de modelo como serviço lançada pela Alibaba Cloud, que oferece uma ampla variedade de modelos de IA e serviços de inferência."
  },
  "moonshot": {
    "description": "Moonshot é uma plataforma de código aberto lançada pela Beijing Dark Side Technology Co., Ltd., oferecendo uma variedade de modelos de processamento de linguagem natural, com ampla gama de aplicações, incluindo, mas não se limitando a, criação de conteúdo, pesquisa acadêmica, recomendações inteligentes e diagnósticos médicos, suportando processamento de textos longos e tarefas de geração complexas."
  },
  "novita": {
    "description": "Novita AI é uma plataforma que oferece uma variedade de modelos de linguagem de grande escala e serviços de geração de imagens de IA, sendo flexível, confiável e econômica. Suporta os mais recentes modelos de código aberto, como Llama3 e Mistral, e fornece soluções de API abrangentes, amigáveis ao usuário e escaláveis para o desenvolvimento de aplicações de IA, adequadas para o rápido crescimento de startups de IA."
  },
  "nvidia": {
    "description": "O NVIDIA NIM™ fornece contêineres para inferência de microserviços acelerados por GPU autogerenciados, suportando a implantação de modelos de IA pré-treinados e personalizados na nuvem, em data centers, em PCs RTX™ AI e estações de trabalho."
  },
  "ollama": {
    "description": "Os modelos oferecidos pela Ollama abrangem amplamente áreas como geração de código, operações matemáticas, processamento multilíngue e interações de diálogo, atendendo a diversas necessidades de implantação em nível empresarial e local."
  },
  "openai": {
    "description": "OpenAI é uma das principais instituições de pesquisa em inteligência artificial do mundo, cujos modelos, como a série GPT, estão na vanguarda do processamento de linguagem natural. A OpenAI se dedica a transformar vários setores por meio de soluções de IA inovadoras e eficientes. Seus produtos apresentam desempenho e custo-benefício significativos, sendo amplamente utilizados em pesquisa, negócios e aplicações inovadoras."
  },
  "openrouter": {
    "description": "OpenRouter é uma plataforma de serviço que oferece interfaces para diversos modelos de ponta, suportando OpenAI, Anthropic, LLaMA e mais, adequada para diversas necessidades de desenvolvimento e aplicação. Os usuários podem escolher flexivelmente o modelo e o preço mais adequados às suas necessidades, melhorando a experiência de IA."
  },
  "perplexity": {
    "description": "Perplexity é um fornecedor líder de modelos de geração de diálogo, oferecendo uma variedade de modelos avançados Llama 3.1, suportando aplicações online e offline, especialmente adequados para tarefas complexas de processamento de linguagem natural."
  },
  "ppio": {
    "description": "O PPIO Paiouyun oferece serviços de API de modelos de código aberto estáveis e com alto custo-benefício, suportando toda a linha DeepSeek, Llama, Qwen e outros grandes modelos líderes da indústria."
  },
  "qiniu": {
    "description": "Qiniu é um fornecedor de serviços de cloud leader, oferecendo API de IA de alta velocidade e eficiência, incluindo modelos Alibaba, com opções flexíveis para construir e aplicar aplicações de IA."
  },
  "qwen": {
    "description": "Qwen é um modelo de linguagem de grande escala desenvolvido pela Alibaba Cloud, com forte capacidade de compreensão e geração de linguagem natural. Ele pode responder a várias perguntas, criar conteúdo escrito, expressar opiniões e escrever código, atuando em vários campos."
  },
  "sambanova": {
    "description": "O SambaNova Cloud permite que os desenvolvedores utilizem facilmente os melhores modelos de código aberto e desfrutem da maior velocidade de inferência."
  },
  "search1api": {
    "description": "Search1API oferece acesso à série de modelos DeepSeek que podem se conectar à internet conforme necessário, incluindo versões padrão e rápida, suportando a escolha de modelos em várias escalas de parâmetros."
  },
  "sensenova": {
    "description": "A SenseTime oferece serviços de grandes modelos de pilha completa, aproveitando o forte suporte da infraestrutura da SenseTime."
  },
  "siliconcloud": {
    "description": "SiliconFlow se dedica a acelerar a AGI para beneficiar a humanidade, melhorando a eficiência da IA em larga escala por meio de uma pilha GenAI fácil de usar e de baixo custo."
  },
  "spark": {
    "description": "O modelo Spark da iFlytek oferece poderosas capacidades de IA em múltiplos domínios e idiomas, utilizando tecnologia avançada de processamento de linguagem natural para construir aplicações inovadoras adequadas a cenários verticais como hardware inteligente, saúde inteligente e finanças inteligentes."
  },
  "stepfun": {
    "description": "O modelo StepFun possui capacidades de multimodalidade e raciocínio complexo líderes do setor, suportando compreensão de textos longos e um poderoso mecanismo de busca autônomo."
  },
  "taichu": {
    "description": "O Instituto de Automação da Academia Chinesa de Ciências e o Instituto de Pesquisa em Inteligência Artificial de Wuhan lançaram uma nova geração de grandes modelos multimodais, suportando tarefas abrangentes de perguntas e respostas, criação de texto, geração de imagens, compreensão 3D, análise de sinais, entre outras, com capacidades cognitivas, de compreensão e criação mais fortes, proporcionando uma nova experiência interativa."
  },
  "tencentcloud": {
    "description": "A capacidade atômica do mecanismo de conhecimento (LLM Knowledge Engine Atomic Power) é uma capacidade completa de perguntas e respostas baseada no desenvolvimento do mecanismo de conhecimento, voltada para empresas e desenvolvedores, oferecendo a capacidade de montar e desenvolver aplicações de modelo de forma flexível. Você pode montar seu serviço de modelo exclusivo usando várias capacidades atômicas, chamando serviços de análise de documentos, divisão, embedding, reescrita em várias rodadas, entre outros, para personalizar negócios de IA exclusivos para sua empresa."
  },
  "togetherai": {
    "description": "A Together AI se dedica a alcançar desempenho de ponta por meio de modelos de IA inovadores, oferecendo amplas capacidades de personalização, incluindo suporte para escalabilidade rápida e processos de implantação intuitivos, atendendo a diversas necessidades empresariais."
  },
  "upstage": {
    "description": "Upstage se concentra no desenvolvimento de modelos de IA para diversas necessidades comerciais, incluindo Solar LLM e Document AI, visando alcançar uma inteligência geral artificial (AGI) que funcione. Crie agentes de diálogo simples por meio da API de Chat e suporte chamadas de função, tradução, incorporação e aplicações em domínios específicos."
  },
  "v0": {
    "description": "v0 é um assistente de programação em par; basta descrever suas ideias em linguagem natural, e ele gerará código e interface de usuário (UI) para o seu projeto"
  },
  "vertexai": {
    "description": "A série Gemini do Google é seu modelo de IA mais avançado e versátil, desenvolvido pelo Google DeepMind, projetado para ser multimodal, suportando compreensão e processamento sem costura de texto, código, imagens, áudio e vídeo. Adequado para uma variedade de ambientes, desde data centers até dispositivos móveis, aumentando significativamente a eficiência e a aplicabilidade dos modelos de IA."
  },
  "vllm": {
    "description": "vLLM é uma biblioteca rápida e fácil de usar para inferência e serviços de LLM."
  },
  "volcengine": {
    "description": "A plataforma de desenvolvimento de serviços de grandes modelos lançada pela ByteDance, que oferece serviços de chamada de modelos ricos em funcionalidades, seguros e com preços competitivos, além de fornecer dados de modelos, ajuste fino, inferência, avaliação e outras funcionalidades de ponta a ponta, garantindo de forma abrangente a implementação do seu desenvolvimento de aplicações de IA."
  },
  "wenxin": {
    "description": "Plataforma de desenvolvimento e serviços de aplicativos nativos de IA e modelos de grande escala, voltada para empresas, que oferece a mais completa e fácil ferramenta de cadeia de ferramentas para o desenvolvimento de modelos de inteligência artificial generativa e aplicativos."
  },
  "xai": {
    "description": "xAI é uma empresa dedicada a construir inteligência artificial para acelerar as descobertas científicas da humanidade. Nossa missão é promover a nossa compreensão coletiva do universo."
  },
  "xinference": {
    "description": "Xorbits Inference (Xinference) é uma plataforma de código aberto que simplifica a execução e integração de diversos modelos de IA. Com o Xinference, você pode utilizar qualquer LLM de código aberto, modelos de embedding e modelos multimodais para executar inferências em ambientes locais ou na nuvem, além de criar aplicações de IA poderosas."
  },
  "zeroone": {
    "description": "01.AI se concentra na tecnologia de inteligência artificial da era 2.0, promovendo fortemente a inovação e aplicação de 'humano + inteligência artificial', utilizando modelos poderosos e tecnologia de IA avançada para aumentar a produtividade humana e realizar a capacitação tecnológica."
  },
  "zhipu": {
    "description": "Zhipu AI oferece uma plataforma aberta para modelos multimodais e de linguagem, suportando uma ampla gama de cenários de aplicação de IA, incluindo processamento de texto, compreensão de imagens e assistência em programação."
  }
}<|MERGE_RESOLUTION|>--- conflicted
+++ resolved
@@ -27,11 +27,7 @@
     "description": "Bedrock é um serviço oferecido pela Amazon AWS, focado em fornecer modelos de linguagem e visão de IA avançados para empresas. Sua família de modelos inclui a série Claude da Anthropic, a série Llama 3.1 da Meta, entre outros, abrangendo uma variedade de opções, desde modelos leves até de alto desempenho, suportando geração de texto, diálogos, processamento de imagens e outras tarefas, adequando-se a aplicações empresariais de diferentes escalas e necessidades."
   },
   "bfl": {
-<<<<<<< HEAD
-    "description": "Laboratório de pesquisa em inteligência artificial de ponta, construindo a infraestrutura visual do amanhã."
-=======
     "description": "Laboratório líder de pesquisa de ponta em inteligência artificial, construindo a infraestrutura visual do amanhã."
->>>>>>> 8d479074
   },
   "cloudflare": {
     "description": "Execute modelos de aprendizado de máquina impulsionados por GPU sem servidor na rede global da Cloudflare."
