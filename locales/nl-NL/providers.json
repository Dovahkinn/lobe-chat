--- conflicted
+++ resolved
@@ -27,11 +27,7 @@
     "description": "Bedrock is een dienst van Amazon AWS die zich richt op het bieden van geavanceerde AI-taalmodellen en visuele modellen voor bedrijven. De modellenfamilie omvat de Claude-serie van Anthropic, de Llama 3.1-serie van Meta, en meer, met opties variërend van lichtgewicht tot hoge prestaties, en ondersteunt tekstgeneratie, dialogen, beeldverwerking en meer, geschikt voor bedrijfsapplicaties van verschillende schalen en behoeften."
   },
   "bfl": {
-<<<<<<< HEAD
-    "description": "Een toonaangevend, grensverleggend onderzoeksinstituut voor kunstmatige intelligentie dat de visuele infrastructuur van morgen opbouwt."
-=======
     "description": "Een toonaangevend, grensverleggend onderzoeksinstituut voor kunstmatige intelligentie dat de visuele infrastructuur van morgen bouwt."
->>>>>>> 8d479074
   },
   "cloudflare": {
     "description": "Voer machine learning-modellen aan, aangedreven door serverloze GPU's, uit op het wereldwijde netwerk van Cloudflare."
