{
  "clerkAuth": {
    "loginSuccess": {
      "action": "Weitermachen",
      "desc": "{{greeting}}, es freut mich, dass ich dir weiterhelfen kann. Lass uns das Gespräch fortsetzen.",
      "title": "Willkommen zurück, {{nickName}}"
    }
  },
  "error": {
    "backHome": "Zurück zur Startseite",
    "desc": "Versuchen Sie es später erneut oder kehren Sie in die bekannte Welt zurück",
    "retry": "Erneut laden",
    "title": "Ein Problem ist aufgetreten auf der Seite.."
  },
  "fetchError": {
    "detail": "Fehlerdetails",
    "title": "Anfrage fehlgeschlagen"
  },
  "import": {
    "importConfigFile": {
      "description": "Fehlerursache: {{reason}}",
      "title": "Import fehlgeschlagen"
    },
    "incompatible": {
      "description": "Diese Datei wurde aus einer höheren Version exportiert. Bitte versuchen Sie, auf die neueste Version zu aktualisieren und dann erneut zu importieren.",
      "title": "Die aktuelle Anwendung unterstützt den Import dieser Datei nicht"
    }
  },
  "loginRequired": {
    "desc": "Sie werden in Kürze zur Anmeldeseite weitergeleitet",
    "title": "Bitte melden Sie sich an, um diese Funktion zu nutzen"
  },
  "notFound": {
    "backHome": "Zurück zur Startseite",
    "check": "Bitte überprüfen Sie, ob Ihre URL korrekt ist.",
    "desc": "Die von Ihnen gesuchte Seite konnte nicht gefunden werden.",
    "title": "In unbekanntes Gebiet geraten?"
  },
  "pluginSettings": {
    "desc": "Führen Sie die folgende Konfiguration durch, um das Plugin zu verwenden",
    "title": "{{name}} Plugin-Konfiguration"
  },
  "response": {
    "400": "Entschuldigung, der Server versteht Ihre Anfrage nicht. Bitte überprüfen Sie die Richtigkeit Ihrer Anfrageparameter",
    "401": "Entschuldigung, der Server hat Ihre Anfrage abgelehnt. Möglicherweise aufgrund unzureichender Berechtigungen oder fehlender gültiger Authentifizierung",
    "403": "Entschuldigung, der Server hat Ihre Anfrage abgelehnt. Sie haben keine Berechtigung, auf diesen Inhalt zuzugreifen",
    "404": "Entschuldigung, der Server konnte die angeforderte Seite oder Ressource nicht finden. Bitte überprüfen Sie die Richtigkeit Ihrer URL",
    "405": "Entschuldigung, der Server unterstützt die von Ihnen verwendete Anfragemethode nicht. Bitte überprüfen Sie die Richtigkeit Ihrer Anfragemethode",
    "406": "Entschuldigung, der Server kann die Anfrage aufgrund der Eigenschaften des angeforderten Inhalts nicht erfüllen",
    "407": "Entschuldigung, Sie müssen sich zuerst authentifizieren, um mit dieser Anfrage fortzufahren",
    "408": "Entschuldigung, der Server hat beim Warten auf die Anfrage eine Zeitüberschreitung. Bitte überprüfen Sie Ihre Netzwerkverbindung und versuchen Sie es erneut",
    "409": "Entschuldigung, die Anfrage konnte aufgrund eines Konflikts nicht verarbeitet werden, möglicherweise weil der Zustand der Ressource nicht mit der Anfrage kompatibel ist",
    "410": "Entschuldigung, die angeforderte Ressource wurde dauerhaft entfernt und kann nicht gefunden werden",
    "411": "Entschuldigung, der Server kann die Anfrage ohne gültige Inhaltslänge nicht verarbeiten",
    "412": "Entschuldigung, Ihre Anfrage erfüllt die Bedingungen auf Serverseite nicht und kann nicht abgeschlossen werden",
    "413": "Entschuldigung, Ihre Anfragedaten sind zu groß und können vom Server nicht verarbeitet werden",
    "414": "Entschuldigung, die URI Ihrer Anfrage ist zu lang und kann vom Server nicht verarbeitet werden",
    "415": "Entschuldigung, der Server kann das angeforderte Medienformat nicht verarbeiten",
    "416": "Entschuldigung, der Server kann Ihren Anforderungen nicht entsprechen",
    "417": "Entschuldigung, der Server kann Ihre Erwartungen nicht erfüllen",
    "422": "Entschuldigung, Ihre Anfrage ist syntaktisch korrekt, aber aufgrund semantischer Fehler kann nicht geantwortet werden",
    "423": "Entschuldigung, die angeforderte Ressource ist gesperrt",
    "424": "Entschuldigung, aufgrund eines früheren Fehlers kann die aktuelle Anfrage nicht abgeschlossen werden",
    "426": "Entschuldigung, der Server verlangt, dass Ihr Client auf eine höhere Protokollversion aktualisiert wird",
    "428": "Entschuldigung, der Server verlangt Voraussetzungen und fordert, dass Ihre Anfrage die richtigen Bedingungsköpfe enthält",
    "429": "Entschuldigung, Ihre Anfrage ist zu häufig. Der Server ist etwas überlastet. Bitte versuchen Sie es später erneut",
    "431": "Entschuldigung, der Header Ihrer Anfrage ist zu groß und kann vom Server nicht verarbeitet werden",
    "451": "Entschuldigung, aus rechtlichen Gründen verweigert der Server die Bereitstellung dieser Ressource",
    "499": "Es tut uns leid, Ihre Anfrage wurde unerwartet unterbrochen, während sie vom Server verarbeitet wurde. Dies könnte daran liegen, dass Sie die Aktion manuell abgebrochen haben oder die Netzwerkverbindung instabil ist. Bitte überprüfen Sie den Netzwerkstatus und versuchen Sie es erneut.",
    "500": "Entschuldigung, der Server hat anscheinend einige Schwierigkeiten und kann Ihre Anfrage vorübergehend nicht bearbeiten. Bitte versuchen Sie es später erneut",
    "501": "Es tut uns leid, der Server weiß noch nicht, wie er diese Anfrage bearbeiten soll. Bitte überprüfen Sie, ob Ihre Aktion korrekt ist.",
    "502": "Entschuldigung, der Server scheint die Orientierung verloren zu haben und kann vorübergehend keinen Service bereitstellen. Bitte versuchen Sie es später erneut",
    "503": "Entschuldigung, der Server kann Ihre Anfrage derzeit nicht verarbeiten. Möglicherweise aufgrund von Überlastung oder Wartungsarbeiten. Bitte versuchen Sie es später erneut",
    "504": "Entschuldigung, der Server hat keine Antwort vom Upstream-Server erhalten. Bitte versuchen Sie es später erneut",
    "505": "Es tut uns leid, der Server unterstützt die von Ihnen verwendete HTTP-Version nicht. Bitte aktualisieren Sie und versuchen Sie es erneut.",
    "506": "Es tut uns leid, es gibt ein Problem mit der Serverkonfiguration. Bitte wenden Sie sich an den Administrator, um das Problem zu lösen.",
    "507": "Es tut uns leid, der Server hat nicht genügend Speicherplatz, um Ihre Anfrage zu bearbeiten. Bitte versuchen Sie es später erneut.",
    "509": "Es tut uns leid, die Bandbreite des Servers ist erschöpft. Bitte versuchen Sie es später erneut.",
    "510": "Es tut uns leid, der Server unterstützt die angeforderte Erweiterungsfunktion nicht. Bitte wenden Sie sich an den Administrator.",
    "520": "Es tut uns leid, der Server hat ein unerwartetes Problem festgestellt, das die Erfüllung Ihrer Anfrage verhindert. Bitte versuchen Sie es später erneut, wir arbeiten daran, dieses Problem zu beheben.",
    "522": "Es tut uns leid, die Serververbindung hat aufgrund einer Zeitüberschreitung nicht rechtzeitig auf Ihre Anfrage reagiert. Möglicherweise ist das Netzwerk instabil oder der Server vorübergehend nicht erreichbar. Bitte versuchen Sie es später erneut, wir arbeiten daran, den Dienst wiederherzustellen.",
    "524": "Es tut uns leid, der Server hat beim Warten auf eine Antwort eine Zeitüberschreitung erreicht, möglicherweise aufgrund einer langsamen Antwort. Bitte versuchen Sie es später erneut.",
    "AgentRuntimeError": "Es ist ein Fehler bei der Ausführung des Lobe-Sprachmodells aufgetreten. Bitte überprüfen Sie die folgenden Informationen oder versuchen Sie es erneut.",
    "ConnectionCheckFailed": "Die Anfrage brachte eine leere Antwort zurück. Bitte überprüfen Sie, ob die API-Proxy-Adresse am Ende nicht mit `/v1` endet.",
    "CreateMessageError": "Es tut uns leid, die Nachricht konnte nicht erfolgreich gesendet werden. Bitte kopieren Sie den Inhalt und senden Sie ihn erneut. Nach dem Aktualisieren der Seite wird diese Nachricht nicht gespeichert.",
    "ExceededContextWindow": "Der aktuelle Anfrageinhalt überschreitet die von dem Modell verarbeitbare Länge. Bitte reduzieren Sie die Menge des Inhalts und versuchen Sie es erneut.",
    "FreePlanLimit": "Sie sind derzeit ein kostenloser Benutzer und können diese Funktion nicht nutzen. Bitte aktualisieren Sie auf ein kostenpflichtiges Abonnement, um fortzufahren.",
    "GoogleAIBlockReason": {
<<<<<<< HEAD
      "BLOCKLIST": "Ihr Inhalt enthält verbotene Wörter. Bitte prüfen und ändern Sie Ihre Eingabe und versuchen Sie es erneut.",
      "IMAGE_SAFETY": "Die erzeugten Bildinhalte wurden aus Sicherheitsgründen blockiert. Bitte versuchen Sie, Ihre Bildgenerierungsanfrage anzupassen.",
      "LANGUAGE": "Die von Ihnen verwendete Sprache wird derzeit nicht unterstützt. Bitte versuchen Sie es auf Englisch oder in einer anderen unterstützten Sprache erneut.",
      "OTHER": "Der Inhalt wurde aus unbekannten Gründen blockiert. Bitte formulieren Sie Ihre Anfrage neu und versuchen Sie es erneut.",
      "PROHIBITED_CONTENT": "Ihre Anfrage könnte verbotene Inhalte enthalten. Bitte passen Sie Ihre Anfrage an und stellen Sie sicher, dass der Inhalt den Nutzungsrichtlinien entspricht.",
      "RECITATION": "Ihr Inhalt wurde möglicherweise wegen Urheberrechtsbedenken blockiert. Bitte verwenden Sie eigene Inhalte oder formulieren Sie Ihre Anfrage um.",
      "SAFETY": "Ihr Inhalt wurde aufgrund von Sicherheitsrichtlinien blockiert. Bitte passen Sie Ihre Anfrage an und vermeiden Sie potenziell schädliche oder unangemessene Inhalte.",
      "SPII": "Ihr Inhalt könnte sensible personenbezogene Daten enthalten. Zum Schutz der Privatsphäre entfernen Sie bitte die entsprechenden sensiblen Informationen und versuchen Sie es erneut.",
=======
      "BLOCKLIST": "Ihr Inhalt enthält verbotene Begriffe. Bitte überprüfen und ändern Sie Ihre Eingabe und versuchen Sie es erneut.",
      "IMAGE_SAFETY": "Die erzeugten Bildinhalte wurden aus Sicherheitsgründen blockiert. Bitte versuchen Sie, Ihre Bildgenerierungsanfrage zu ändern.",
      "LANGUAGE": "Die von Ihnen verwendete Sprache wird derzeit nicht unterstützt. Bitte versuchen Sie es erneut auf Englisch oder in einer anderen unterstützten Sprache.",
      "OTHER": "Der Inhalt wurde aus einem unbekannten Grund blockiert. Bitte formulieren Sie Ihre Anfrage neu und versuchen Sie es erneut.",
      "PROHIBITED_CONTENT": "Ihre Anfrage könnte verbotene Inhalte enthalten. Bitte passen Sie Ihre Anfrage an und stellen Sie sicher, dass sie den Nutzungsrichtlinien entspricht.",
      "RECITATION": "Ihr Inhalt wurde möglicherweise wegen möglicher Urheberrechtsverletzungen blockiert. Bitte verwenden Sie eigene Inhalte oder formulieren Sie Ihre Anfrage um.",
      "SAFETY": "Ihr Inhalt wurde aufgrund der Sicherheitsrichtlinien blockiert. Bitte passen Sie Ihre Anfrage an und vermeiden Sie potenziell schädliche oder unangemessene Inhalte.",
      "SPII": "Ihr Inhalt könnte sensible personenbezogene Daten enthalten. Zum Schutz der Privatsphäre entfernen Sie bitte die betreffenden Informationen und versuchen Sie es erneut.",
>>>>>>> 8d479074
      "default": "Inhalt blockiert: {{blockReason}}。请调整您的请求内容后重试。"
    },
    "InsufficientQuota": "Es tut uns leid, das Kontingent (Quota) für diesen Schlüssel ist erreicht. Bitte überprüfen Sie Ihr Kontoguthaben oder erhöhen Sie das Kontingent des Schlüssels und versuchen Sie es erneut.",
    "InvalidAccessCode": "Das Passwort ist ungültig oder leer. Bitte geben Sie das richtige Zugangspasswort ein oder fügen Sie einen benutzerdefinierten API-Schlüssel hinzu.",
    "InvalidBedrockCredentials": "Die Bedrock-Authentifizierung ist fehlgeschlagen. Bitte überprüfen Sie AccessKeyId/SecretAccessKey und versuchen Sie es erneut.",
    "InvalidClerkUser": "Entschuldigung, du bist derzeit nicht angemeldet. Bitte melde dich an oder registriere ein Konto, um fortzufahren.",
    "InvalidGithubToken": "Der persönliche Zugriffstoken für Github ist ungültig oder leer. Bitte überprüfen Sie den persönlichen Zugriffstoken für Github und versuchen Sie es erneut.",
    "InvalidOllamaArgs": "Ollama-Konfiguration ist ungültig. Bitte überprüfen Sie die Ollama-Konfiguration und versuchen Sie es erneut.",
    "InvalidProviderAPIKey": "{{provider}} API-Schlüssel ist ungültig oder leer. Bitte überprüfen Sie den {{provider}} API-Schlüssel und versuchen Sie es erneut.",
    "InvalidVertexCredentials": "Die Vertex-Authentifizierung ist fehlgeschlagen. Bitte überprüfen Sie Ihre Authentifizierungsdaten und versuchen Sie es erneut.",
    "LocationNotSupportError": "Entschuldigung, Ihr Standort unterstützt diesen Modellservice möglicherweise aufgrund von regionalen Einschränkungen oder nicht aktivierten Diensten nicht. Bitte überprüfen Sie, ob der aktuelle Standort die Verwendung dieses Dienstes unterstützt, oder versuchen Sie, andere Standortinformationen zu verwenden.",
    "ModelNotFound": "Es tut uns leid, das angeforderte Modell konnte nicht gefunden werden. Möglicherweise existiert das Modell nicht oder es liegen keine Zugriffsrechte vor. Bitte ändern Sie den API-Schlüssel oder passen Sie die Zugriffsrechte an und versuchen Sie es erneut.",
    "NoOpenAIAPIKey": "Der OpenAI-API-Schlüssel ist leer. Bitte fügen Sie einen benutzerdefinierten OpenAI-API-Schlüssel hinzu",
    "OllamaBizError": "Fehler bei der Anforderung des Ollama-Dienstes. Bitte überprüfen Sie die folgenden Informationen oder versuchen Sie es erneut.",
    "OllamaServiceUnavailable": "Der Ollama-Dienst ist nicht verfügbar. Bitte überprüfen Sie, ob Ollama ordnungsgemäß ausgeführt wird und ob die CORS-Konfiguration von Ollama korrekt ist.",
    "PermissionDenied": "Es tut uns leid, Sie haben keine Berechtigung, auf diesen Dienst zuzugreifen. Bitte überprüfen Sie, ob Ihr Schlüssel die erforderlichen Zugriffsrechte hat.",
    "PluginApiNotFound": "Entschuldigung, das API des Plugins im Plugin-Manifest existiert nicht. Bitte überprüfen Sie, ob Ihre Anfragemethode mit dem Plugin-Manifest-API übereinstimmt",
    "PluginApiParamsError": "Entschuldigung, die Eingabeüberprüfung der Plugin-Anfrage ist fehlgeschlagen. Bitte überprüfen Sie, ob die Eingabe mit den API-Beschreibungsinformationen übereinstimmt",
    "PluginFailToTransformArguments": "Es tut uns leid, die Plugin-Aufrufargumente konnten nicht transformiert werden. Bitte versuchen Sie, die Assistentennachricht erneut zu generieren, oder wechseln Sie zu einem leistungsstärkeren AI-Modell mit Tools Calling-Fähigkeiten und versuchen Sie es erneut.",
    "PluginGatewayError": "Entschuldigung, es ist ein Fehler im Plugin-Gateway aufgetreten. Bitte überprüfen Sie die Plugin-Gateway-Konfiguration auf Richtigkeit",
    "PluginManifestInvalid": "Entschuldigung, das Manifest des Plugins hat die Überprüfung nicht bestanden. Bitte überprüfen Sie das Format des Manifests",
    "PluginManifestNotFound": "Entschuldigung, der Server konnte das Manifest (manifest.json) des Plugins nicht finden. Bitte überprüfen Sie die Adresse der Plugin-Beschreibungsdatei",
    "PluginMarketIndexInvalid": "Entschuldigung, die Plugin-Marktindexüberprüfung ist fehlgeschlagen. Bitte überprüfen Sie das Format der Indexdatei",
    "PluginMarketIndexNotFound": "Entschuldigung, der Server konnte den Plugin-Marktindex nicht finden. Bitte überprüfen Sie die Indexadresse auf Richtigkeit",
    "PluginMetaInvalid": "Entschuldigung, die Metadaten des Plugins haben die Überprüfung nicht bestanden. Bitte überprüfen Sie das Format der Plugin-Metadaten",
    "PluginMetaNotFound": "Entschuldigung, das Plugin wurde im Index nicht gefunden. Bitte überprüfen Sie die Konfigurationsinformationen des Plugins im Index",
    "PluginOpenApiInitError": "Entschuldigung, die Initialisierung des OpenAPI-Clients ist fehlgeschlagen. Bitte überprüfen Sie die Konfigurationsinformationen des OpenAPI auf Richtigkeit",
    "PluginServerError": "Fehler bei der Serveranfrage des Plugins. Bitte überprüfen Sie die Fehlerinformationen unten in Ihrer Plugin-Beschreibungsdatei, Plugin-Konfiguration oder Serverimplementierung",
    "PluginSettingsInvalid": "Das Plugin muss korrekt konfiguriert werden, um verwendet werden zu können. Bitte überprüfen Sie Ihre Konfiguration auf Richtigkeit",
    "ProviderBizError": "Fehler bei der Anforderung des {{provider}}-Dienstes. Bitte überprüfen Sie die folgenden Informationen oder versuchen Sie es erneut.",
    "QuotaLimitReached": "Es tut uns leid, die aktuelle Token-Nutzung oder die Anzahl der Anfragen hat das Kontingent (Quota) für diesen Schlüssel erreicht. Bitte erhöhen Sie das Kontingent für diesen Schlüssel oder versuchen Sie es später erneut.",
    "StreamChunkError": "Fehler beim Parsen des Nachrichtenchunks der Streaming-Anfrage. Bitte überprüfen Sie, ob die aktuelle API-Schnittstelle den Standards entspricht, oder wenden Sie sich an Ihren API-Anbieter.",
    "SubscriptionKeyMismatch": "Es tut uns leid, aufgrund eines vorübergehenden Systemfehlers ist das aktuelle Abonnement vorübergehend ungültig. Bitte klicken Sie auf die Schaltfläche unten, um das Abonnement wiederherzustellen, oder kontaktieren Sie uns per E-Mail für Unterstützung.",
    "SubscriptionPlanLimit": "Ihr Abonnementspunktestand ist erschöpft, Sie können diese Funktion nicht nutzen. Bitte upgraden Sie auf einen höheren Plan oder konfigurieren Sie die benutzerdefinierte Modell-API, um weiterhin zu verwenden.",
    "SystemTimeNotMatchError": "Es tut uns leid, Ihre Systemzeit stimmt nicht mit dem Server überein. Bitte überprüfen Sie Ihre Systemzeit und versuchen Sie es erneut.",
    "UnknownChatFetchError": "Es tut uns leid, es ist ein unbekannter Anforderungsfehler aufgetreten. Bitte überprüfen Sie die folgenden Informationen oder versuchen Sie es erneut."
  },
  "stt": {
    "responseError": "Serviceanfrage fehlgeschlagen. Bitte überprüfen Sie die Konfiguration oder versuchen Sie es erneut"
  },
  "testConnectionFailed": "Verbindungstest fehlgeschlagen: {{error}}",
  "tts": {
    "responseError": "Serviceanfrage fehlgeschlagen. Bitte überprüfen Sie die Konfiguration oder versuchen Sie es erneut"
  },
  "unlock": {
    "addProxyUrl": "Fügen Sie die OpenAI-Proxy-URL hinzu (optional)",
    "apiKey": {
      "description": "Geben Sie Ihren {{name}} API-Schlüssel ein, um die Sitzung zu starten.",
      "imageGenerationDescription": "Geben Sie Ihren {{name}} API-Schlüssel ein, um mit der Generierung zu beginnen",
      "title": "Verwenden Sie Ihren benutzerdefinierten {{name}} API-Schlüssel"
    },
    "closeMessage": "Hinweis schließen",
    "confirm": "Bestätigen und erneut versuchen",
    "oauth": {
      "description": "Der Administrator hat die einheitliche Anmeldeauthentifizierung aktiviert. Klicken Sie unten auf die Schaltfläche, um sich anzumelden und die App zu entsperren.",
      "success": "Anmeldung erfolgreich",
      "title": "Anmelden",
      "welcome": "Willkommen!"
    },
    "password": {
      "description": "Der Administrator hat die App-Verschlüsselung aktiviert. Gib das App-Passwort ein, um die App zu entsperren. Das Passwort muss nur einmal eingegeben werden.",
      "placeholder": "Passwort eingeben",
      "title": "App entsperren durch Passworteingabe"
    },
    "tabs": {
      "apiKey": "Benutzerdefinierter API-Schlüssel",
      "password": "Passwort"
    }
  },
  "upload": {
    "desc": "Details: {{detail}}",
    "fileOnlySupportInServerMode": "Der aktuelle Bereitstellungsmodus unterstützt das Hochladen von Nicht-Bilddateien nicht. Um Dateien im {{ext}}-Format hochzuladen, wechseln Sie bitte zum Serverdatenbank-Bereitstellungsmodus oder verwenden Sie den {{cloud}}-Dienst.",
    "networkError": "Bitte überprüfen Sie, ob Ihre Internetverbindung stabil ist, und prüfen Sie die Cross-Origin-Konfiguration des Dateispeicherdienstes.",
    "title": "Dateiupload fehlgeschlagen. Bitte überprüfen Sie Ihre Netzwerkverbindung und versuchen Sie es später erneut.",
    "unknownError": "Fehlerursache: {{reason}}",
    "uploadFailed": "Der Datei-Upload ist fehlgeschlagen."
  }
}<|MERGE_RESOLUTION|>--- conflicted
+++ resolved
@@ -86,16 +86,6 @@
     "ExceededContextWindow": "Der aktuelle Anfrageinhalt überschreitet die von dem Modell verarbeitbare Länge. Bitte reduzieren Sie die Menge des Inhalts und versuchen Sie es erneut.",
     "FreePlanLimit": "Sie sind derzeit ein kostenloser Benutzer und können diese Funktion nicht nutzen. Bitte aktualisieren Sie auf ein kostenpflichtiges Abonnement, um fortzufahren.",
     "GoogleAIBlockReason": {
-<<<<<<< HEAD
-      "BLOCKLIST": "Ihr Inhalt enthält verbotene Wörter. Bitte prüfen und ändern Sie Ihre Eingabe und versuchen Sie es erneut.",
-      "IMAGE_SAFETY": "Die erzeugten Bildinhalte wurden aus Sicherheitsgründen blockiert. Bitte versuchen Sie, Ihre Bildgenerierungsanfrage anzupassen.",
-      "LANGUAGE": "Die von Ihnen verwendete Sprache wird derzeit nicht unterstützt. Bitte versuchen Sie es auf Englisch oder in einer anderen unterstützten Sprache erneut.",
-      "OTHER": "Der Inhalt wurde aus unbekannten Gründen blockiert. Bitte formulieren Sie Ihre Anfrage neu und versuchen Sie es erneut.",
-      "PROHIBITED_CONTENT": "Ihre Anfrage könnte verbotene Inhalte enthalten. Bitte passen Sie Ihre Anfrage an und stellen Sie sicher, dass der Inhalt den Nutzungsrichtlinien entspricht.",
-      "RECITATION": "Ihr Inhalt wurde möglicherweise wegen Urheberrechtsbedenken blockiert. Bitte verwenden Sie eigene Inhalte oder formulieren Sie Ihre Anfrage um.",
-      "SAFETY": "Ihr Inhalt wurde aufgrund von Sicherheitsrichtlinien blockiert. Bitte passen Sie Ihre Anfrage an und vermeiden Sie potenziell schädliche oder unangemessene Inhalte.",
-      "SPII": "Ihr Inhalt könnte sensible personenbezogene Daten enthalten. Zum Schutz der Privatsphäre entfernen Sie bitte die entsprechenden sensiblen Informationen und versuchen Sie es erneut.",
-=======
       "BLOCKLIST": "Ihr Inhalt enthält verbotene Begriffe. Bitte überprüfen und ändern Sie Ihre Eingabe und versuchen Sie es erneut.",
       "IMAGE_SAFETY": "Die erzeugten Bildinhalte wurden aus Sicherheitsgründen blockiert. Bitte versuchen Sie, Ihre Bildgenerierungsanfrage zu ändern.",
       "LANGUAGE": "Die von Ihnen verwendete Sprache wird derzeit nicht unterstützt. Bitte versuchen Sie es erneut auf Englisch oder in einer anderen unterstützten Sprache.",
@@ -104,7 +94,6 @@
       "RECITATION": "Ihr Inhalt wurde möglicherweise wegen möglicher Urheberrechtsverletzungen blockiert. Bitte verwenden Sie eigene Inhalte oder formulieren Sie Ihre Anfrage um.",
       "SAFETY": "Ihr Inhalt wurde aufgrund der Sicherheitsrichtlinien blockiert. Bitte passen Sie Ihre Anfrage an und vermeiden Sie potenziell schädliche oder unangemessene Inhalte.",
       "SPII": "Ihr Inhalt könnte sensible personenbezogene Daten enthalten. Zum Schutz der Privatsphäre entfernen Sie bitte die betreffenden Informationen und versuchen Sie es erneut.",
->>>>>>> 8d479074
       "default": "Inhalt blockiert: {{blockReason}}。请调整您的请求内容后重试。"
     },
     "InsufficientQuota": "Es tut uns leid, das Kontingent (Quota) für diesen Schlüssel ist erreicht. Bitte überprüfen Sie Ihr Kontoguthaben oder erhöhen Sie das Kontingent des Schlüssels und versuchen Sie es erneut.",
