{
  "01-ai/yi-1.5-34b-chat": {
    "description": "Zero One Vạn Vật, mô hình tinh chỉnh mã nguồn mở mới nhất với 34 tỷ tham số, hỗ trợ nhiều tình huống đối thoại, dữ liệu đào tạo chất lượng cao, phù hợp với sở thích của con người."
  },
  "01-ai/yi-1.5-9b-chat": {
    "description": "Zero One Vạn Vật, mô hình tinh chỉnh mã nguồn mở mới nhất với 9 tỷ tham số, hỗ trợ nhiều tình huống đối thoại, dữ liệu đào tạo chất lượng cao, phù hợp với sở thích của con người."
  },
  "360/deepseek-r1": {
    "description": "【Phiên bản triển khai 360】DeepSeek-R1 đã sử dụng công nghệ học tăng cường quy mô lớn trong giai đoạn huấn luyện sau, nâng cao khả năng suy luận của mô hình một cách đáng kể với rất ít dữ liệu được gán nhãn. Hiệu suất trong các nhiệm vụ toán học, mã, suy luận ngôn ngữ tự nhiên tương đương với phiên bản chính thức OpenAI o1."
  },
  "360gpt-pro": {
    "description": "360GPT Pro là thành viên quan trọng trong dòng mô hình AI của 360, đáp ứng nhu cầu đa dạng của các ứng dụng ngôn ngữ tự nhiên với khả năng xử lý văn bản hiệu quả, hỗ trợ hiểu văn bản dài và đối thoại nhiều vòng."
  },
  "360gpt-pro-trans": {
    "description": "Mô hình chuyên dụng cho dịch thuật, được tối ưu hóa bằng cách tinh chỉnh sâu, mang lại hiệu quả dịch thuật hàng đầu."
  },
  "360gpt-turbo": {
    "description": "360GPT Turbo cung cấp khả năng tính toán và đối thoại mạnh mẽ, có khả năng hiểu ngữ nghĩa và hiệu suất tạo ra xuất sắc, là giải pháp trợ lý thông minh lý tưởng cho doanh nghiệp và nhà phát triển."
  },
  "360gpt-turbo-responsibility-8k": {
    "description": "360GPT Turbo Responsibility 8K nhấn mạnh an toàn ngữ nghĩa và định hướng trách nhiệm, được thiết kế đặc biệt cho các tình huống ứng dụng có yêu cầu cao về an toàn nội dung, đảm bảo độ chính xác và độ ổn định trong trải nghiệm người dùng."
  },
  "360gpt2-o1": {
    "description": "360gpt2-o1 sử dụng tìm kiếm cây để xây dựng chuỗi tư duy, và đưa vào cơ chế phản hồi, sử dụng học tăng cường để đào tạo, mô hình có khả năng tự phản hồi và sửa lỗi."
  },
  "360gpt2-pro": {
    "description": "360GPT2 Pro là mô hình xử lý ngôn ngữ tự nhiên cao cấp do công ty 360 phát hành, có khả năng tạo và hiểu văn bản xuất sắc, đặc biệt trong lĩnh vực tạo ra và sáng tạo, có thể xử lý các nhiệm vụ chuyển đổi ngôn ngữ phức tạp và diễn xuất vai trò."
  },
  "360zhinao2-o1": {
    "description": "360zhinao2-o1 sử dụng tìm kiếm cây để xây dựng chuỗi tư duy, và giới thiệu cơ chế phản hồi, sử dụng học tăng cường để đào tạo, mô hình có khả năng tự phản hồi và sửa lỗi."
  },
  "4.0Ultra": {
    "description": "Spark4.0 Ultra là phiên bản mạnh mẽ nhất trong dòng mô hình lớn Xinghuo, nâng cao khả năng hiểu và tóm tắt nội dung văn bản trong khi nâng cấp liên kết tìm kiếm trực tuyến. Đây là giải pháp toàn diện nhằm nâng cao năng suất văn phòng và đáp ứng chính xác nhu cầu, là sản phẩm thông minh dẫn đầu ngành."
  },
  "AnimeSharp": {
    "description": "AnimeSharp (còn gọi là “4x‑AnimeSharp”) là mô hình siêu phân giải mã nguồn mở do Kim2091 phát triển dựa trên kiến trúc ESRGAN, tập trung vào phóng to và làm sắc nét hình ảnh phong cách anime. Nó được đổi tên từ “4x-TextSharpV1” vào tháng 2 năm 2022, ban đầu cũng phù hợp với hình ảnh văn bản nhưng đã được tối ưu đáng kể cho nội dung anime."
  },
  "Baichuan2-Turbo": {
    "description": "Sử dụng công nghệ tăng cường tìm kiếm để kết nối toàn diện giữa mô hình lớn và kiến thức lĩnh vực, kiến thức toàn cầu. Hỗ trợ tải lên nhiều loại tài liệu như PDF, Word và nhập URL, thông tin được thu thập kịp thời và toàn diện, kết quả đầu ra chính xác và chuyên nghiệp."
  },
  "Baichuan3-Turbo": {
    "description": "Tối ưu hóa cho các tình huống doanh nghiệp thường xuyên, hiệu quả được cải thiện đáng kể, chi phí hiệu quả cao. So với mô hình Baichuan2, sáng tạo nội dung tăng 20%, trả lời câu hỏi kiến thức tăng 17%, khả năng đóng vai tăng 40%. Hiệu quả tổng thể tốt hơn GPT3.5."
  },
  "Baichuan3-Turbo-128k": {
    "description": "Có cửa sổ ngữ cảnh siêu dài 128K, tối ưu hóa cho các tình huống doanh nghiệp thường xuyên, hiệu quả được cải thiện đáng kể, chi phí hiệu quả cao. So với mô hình Baichuan2, sáng tạo nội dung tăng 20%, trả lời câu hỏi kiến thức tăng 17%, khả năng đóng vai tăng 40%. Hiệu quả tổng thể tốt hơn GPT3.5."
  },
  "Baichuan4": {
    "description": "Mô hình có khả năng hàng đầu trong nước, vượt trội hơn các mô hình chính thống nước ngoài trong các nhiệm vụ tiếng Trung như bách khoa toàn thư, văn bản dài, sáng tạo nội dung. Cũng có khả năng đa phương tiện hàng đầu trong ngành, thể hiện xuất sắc trong nhiều tiêu chuẩn đánh giá uy tín."
  },
  "Baichuan4-Air": {
    "description": "Mô hình có khả năng hàng đầu trong nước, vượt trội hơn các mô hình chính thống nước ngoài trong các nhiệm vụ tiếng Trung như bách khoa toàn thư, văn bản dài và sáng tạo nội dung. Cũng có khả năng đa phương tiện hàng đầu trong ngành, thể hiện xuất sắc trong nhiều tiêu chuẩn đánh giá uy tín."
  },
  "Baichuan4-Turbo": {
    "description": "Mô hình có khả năng hàng đầu trong nước, vượt trội hơn các mô hình chính thống nước ngoài trong các nhiệm vụ tiếng Trung như bách khoa toàn thư, văn bản dài và sáng tạo nội dung. Cũng có khả năng đa phương tiện hàng đầu trong ngành, thể hiện xuất sắc trong nhiều tiêu chuẩn đánh giá uy tín."
  },
  "DeepSeek-R1": {
    "description": "Mô hình LLM hiệu quả tiên tiến nhất, xuất sắc trong suy luận, toán học và lập trình."
  },
  "DeepSeek-R1-Distill-Llama-70B": {
    "description": "DeepSeek R1 - mô hình lớn hơn và thông minh hơn trong bộ công cụ DeepSeek - đã được chưng cất vào kiến trúc Llama 70B. Dựa trên các bài kiểm tra và đánh giá của con người, mô hình này thông minh hơn so với Llama 70B gốc, đặc biệt thể hiện xuất sắc trong các nhiệm vụ yêu cầu độ chính xác về toán học và sự thật."
  },
  "DeepSeek-R1-Distill-Qwen-1.5B": {
    "description": "Mô hình chưng cất DeepSeek-R1 dựa trên Qwen2.5-Math-1.5B, tối ưu hóa hiệu suất suy luận thông qua học tăng cường và dữ liệu khởi động lạnh, mô hình mã nguồn mở làm mới tiêu chuẩn đa nhiệm."
  },
  "DeepSeek-R1-Distill-Qwen-14B": {
    "description": "Mô hình chưng cất DeepSeek-R1 dựa trên Qwen2.5-14B, tối ưu hóa hiệu suất suy luận thông qua học tăng cường và dữ liệu khởi động lạnh, mô hình mã nguồn mở làm mới tiêu chuẩn đa nhiệm."
  },
  "DeepSeek-R1-Distill-Qwen-32B": {
    "description": "Dòng DeepSeek-R1 tối ưu hóa hiệu suất suy luận thông qua học tăng cường và dữ liệu khởi động lạnh, mô hình mã nguồn mở làm mới tiêu chuẩn đa nhiệm, vượt qua mức OpenAI-o1-mini."
  },
  "DeepSeek-R1-Distill-Qwen-7B": {
    "description": "Mô hình chưng cất DeepSeek-R1 dựa trên Qwen2.5-Math-7B, tối ưu hóa hiệu suất suy luận thông qua học tăng cường và dữ liệu khởi động lạnh, mô hình mã nguồn mở làm mới tiêu chuẩn đa nhiệm."
  },
  "DeepSeek-V3": {
    "description": "DeepSeek-V3 là một mô hình MoE do công ty DeepSeek tự phát triển. Nhiều kết quả đánh giá của DeepSeek-V3 đã vượt qua các mô hình mã nguồn mở khác như Qwen2.5-72B và Llama-3.1-405B, và về hiệu suất không thua kém các mô hình đóng nguồn hàng đầu thế giới như GPT-4o và Claude-3.5-Sonnet."
  },
  "DeepSeek-V3-Fast": {
    "description": "Nhà cung cấp mô hình: nền tảng sophnet. DeepSeek V3 Fast là phiên bản tốc độ cao TPS của DeepSeek V3 0324, không lượng tử hóa, có khả năng mã hóa và toán học mạnh mẽ hơn, phản hồi nhanh hơn!"
  },
  "Doubao-lite-128k": {
    "description": "Doubao-lite sở hữu tốc độ phản hồi tối ưu, hiệu quả chi phí tốt hơn, cung cấp lựa chọn linh hoạt hơn cho các kịch bản khác nhau của khách hàng. Hỗ trợ suy luận và tinh chỉnh với cửa sổ ngữ cảnh 128k."
  },
  "Doubao-lite-32k": {
    "description": "Doubao-lite sở hữu tốc độ phản hồi tối ưu, hiệu quả chi phí tốt hơn, cung cấp lựa chọn linh hoạt hơn cho các kịch bản khác nhau của khách hàng. Hỗ trợ suy luận và tinh chỉnh với cửa sổ ngữ cảnh 32k."
  },
  "Doubao-lite-4k": {
    "description": "Doubao-lite sở hữu tốc độ phản hồi tối ưu, hiệu quả chi phí tốt hơn, cung cấp lựa chọn linh hoạt hơn cho các kịch bản khác nhau của khách hàng. Hỗ trợ suy luận và tinh chỉnh với cửa sổ ngữ cảnh 4k."
  },
  "Doubao-pro-128k": {
    "description": "Mô hình chủ lực với hiệu quả tốt nhất, phù hợp xử lý các nhiệm vụ phức tạp, có hiệu quả xuất sắc trong các kịch bản như hỏi đáp tham khảo, tóm tắt, sáng tạo, phân loại văn bản, nhập vai. Hỗ trợ suy luận và tinh chỉnh với cửa sổ ngữ cảnh 128k."
  },
  "Doubao-pro-32k": {
    "description": "Mô hình chủ lực với hiệu quả tốt nhất, phù hợp xử lý các nhiệm vụ phức tạp, có hiệu quả xuất sắc trong các kịch bản như hỏi đáp tham khảo, tóm tắt, sáng tạo, phân loại văn bản, nhập vai. Hỗ trợ suy luận và tinh chỉnh với cửa sổ ngữ cảnh 32k."
  },
  "Doubao-pro-4k": {
    "description": "Mô hình chủ lực với hiệu quả tốt nhất, phù hợp xử lý các nhiệm vụ phức tạp, có hiệu quả xuất sắc trong các kịch bản như hỏi đáp tham khảo, tóm tắt, sáng tạo, phân loại văn bản, nhập vai. Hỗ trợ suy luận và tinh chỉnh với cửa sổ ngữ cảnh 4k."
  },
  "DreamO": {
    "description": "DreamO là mô hình tạo hình ảnh tùy chỉnh mã nguồn mở do ByteDance và Đại học Bắc Kinh hợp tác phát triển, nhằm hỗ trợ tạo hình ảnh đa nhiệm thông qua kiến trúc thống nhất. Nó sử dụng phương pháp mô hình hóa kết hợp hiệu quả, có thể tạo ra hình ảnh nhất quán và tùy chỉnh cao dựa trên các điều kiện như danh tính, chủ thể, phong cách, nền do người dùng chỉ định."
  },
  "ERNIE-3.5-128K": {
    "description": "Mô hình ngôn ngữ quy mô lớn hàng đầu do Baidu tự phát triển, bao phủ một lượng lớn tài liệu tiếng Trung và tiếng Anh, có khả năng tổng quát mạnh mẽ, có thể đáp ứng hầu hết các yêu cầu về đối thoại, hỏi đáp, sáng tạo nội dung và các tình huống ứng dụng plugin; hỗ trợ tự động kết nối với plugin tìm kiếm của Baidu, đảm bảo thông tin hỏi đáp luôn được cập nhật kịp thời."
  },
  "ERNIE-3.5-8K": {
    "description": "Mô hình ngôn ngữ quy mô lớn hàng đầu do Baidu tự phát triển, bao phủ một lượng lớn tài liệu tiếng Trung và tiếng Anh, có khả năng tổng quát mạnh mẽ, có thể đáp ứng hầu hết các yêu cầu về đối thoại, hỏi đáp, sáng tạo nội dung và các tình huống ứng dụng plugin; hỗ trợ tự động kết nối với plugin tìm kiếm của Baidu, đảm bảo thông tin hỏi đáp luôn được cập nhật kịp thời."
  },
  "ERNIE-3.5-8K-Preview": {
    "description": "Mô hình ngôn ngữ quy mô lớn hàng đầu do Baidu tự phát triển, bao phủ một lượng lớn tài liệu tiếng Trung và tiếng Anh, có khả năng tổng quát mạnh mẽ, có thể đáp ứng hầu hết các yêu cầu về đối thoại, hỏi đáp, sáng tạo nội dung và các tình huống ứng dụng plugin; hỗ trợ tự động kết nối với plugin tìm kiếm của Baidu, đảm bảo thông tin hỏi đáp luôn được cập nhật kịp thời."
  },
  "ERNIE-4.0-8K-Latest": {
    "description": "Mô hình ngôn ngữ quy mô siêu lớn hàng đầu do Baidu tự phát triển, so với ERNIE 3.5 đã nâng cấp toàn diện khả năng của mô hình, phù hợp rộng rãi với các nhiệm vụ phức tạp trong nhiều lĩnh vực; hỗ trợ tự động kết nối với plugin tìm kiếm Baidu, đảm bảo thông tin hỏi đáp luôn cập nhật."
  },
  "ERNIE-4.0-8K-Preview": {
    "description": "Mô hình ngôn ngữ quy mô siêu lớn hàng đầu do Baidu tự phát triển, so với ERNIE 3.5 đã nâng cấp toàn diện khả năng của mô hình, phù hợp rộng rãi với các nhiệm vụ phức tạp trong nhiều lĩnh vực; hỗ trợ tự động kết nối với plugin tìm kiếm Baidu, đảm bảo thông tin hỏi đáp luôn cập nhật."
  },
  "ERNIE-4.0-Turbo-8K-Latest": {
    "description": "Mô hình ngôn ngữ quy mô siêu lớn tự phát triển của Baidu, có hiệu suất tổng thể xuất sắc, phù hợp rộng rãi cho các tình huống tác vụ phức tạp trong nhiều lĩnh vực; hỗ trợ tự động kết nối với plugin tìm kiếm của Baidu, đảm bảo tính kịp thời của thông tin câu hỏi đáp. So với ERNIE 4.0, nó có hiệu suất tốt hơn."
  },
  "ERNIE-4.0-Turbo-8K-Preview": {
    "description": "Mô hình ngôn ngữ quy mô siêu lớn hàng đầu do Baidu tự phát triển, có hiệu suất tổng thể xuất sắc, phù hợp rộng rãi với các nhiệm vụ phức tạp trong nhiều lĩnh vực; hỗ trợ tự động kết nối với plugin tìm kiếm Baidu, đảm bảo thông tin hỏi đáp luôn cập nhật. So với ERNIE 4.0, hiệu suất tốt hơn."
  },
  "ERNIE-Character-8K": {
    "description": "Mô hình ngôn ngữ quy mô lớn cho các tình huống chuyên biệt do Baidu tự phát triển, phù hợp cho các ứng dụng như NPC trong game, đối thoại dịch vụ khách hàng, và vai trò trong đối thoại, phong cách nhân vật rõ ràng và nhất quán hơn, khả năng tuân thủ chỉ dẫn mạnh mẽ, hiệu suất suy diễn tốt hơn."
  },
  "ERNIE-Lite-Pro-128K": {
    "description": "Mô hình ngôn ngữ quy mô lớn nhẹ do Baidu tự phát triển, kết hợp hiệu suất mô hình xuất sắc với khả năng suy diễn, hiệu quả tốt hơn ERNIE Lite, phù hợp cho việc suy diễn trên thẻ tăng tốc AI có công suất thấp."
  },
  "ERNIE-Speed-128K": {
    "description": "Mô hình ngôn ngữ quy mô lớn hiệu suất cao do Baidu phát hành vào năm 2024, có khả năng tổng quát xuất sắc, phù hợp làm mô hình nền để tinh chỉnh, xử lý tốt hơn các vấn đề trong các tình huống cụ thể, đồng thời có khả năng suy diễn tuyệt vời."
  },
  "ERNIE-Speed-Pro-128K": {
    "description": "Mô hình ngôn ngữ quy mô lớn hiệu suất cao do Baidu phát hành vào năm 2024, có khả năng tổng quát xuất sắc, hiệu quả tốt hơn ERNIE Speed, phù hợp làm mô hình nền để tinh chỉnh, xử lý tốt hơn các vấn đề trong các tình huống cụ thể, đồng thời có khả năng suy diễn tuyệt vời."
  },
  "FLUX.1-Kontext-dev": {
    "description": "FLUX.1-Kontext-dev là mô hình tạo và chỉnh sửa hình ảnh đa phương thức dựa trên kiến trúc Rectified Flow Transformer do Black Forest Labs phát triển, với quy mô 12 tỷ tham số, tập trung vào việc tạo, tái cấu trúc, nâng cao hoặc chỉnh sửa hình ảnh dựa trên điều kiện ngữ cảnh cho trước. Mô hình kết hợp ưu điểm tạo có kiểm soát của mô hình khuếch tán và khả năng mô hình hóa ngữ cảnh của Transformer, hỗ trợ xuất hình ảnh chất lượng cao, ứng dụng rộng rãi trong sửa chữa hình ảnh, hoàn thiện hình ảnh, tái cấu trúc cảnh quan trực quan."
  },
  "FLUX.1-dev": {
    "description": "FLUX.1-dev là mô hình ngôn ngữ đa phương thức mã nguồn mở do Black Forest Labs phát triển, tối ưu cho các tác vụ kết hợp hình ảnh và văn bản. Nó tích hợp khả năng hiểu và tạo hình ảnh cùng văn bản, xây dựng trên nền tảng các mô hình ngôn ngữ lớn tiên tiến như Mistral-7B, thông qua bộ mã hóa thị giác thiết kế tinh vi và điều chỉnh chỉ dẫn đa giai đoạn, đạt được khả năng xử lý phối hợp hình ảnh-văn bản và suy luận tác vụ phức tạp."
  },
  "Gryphe/MythoMax-L2-13b": {
    "description": "MythoMax-L2 (13B) là một mô hình sáng tạo, phù hợp cho nhiều lĩnh vực ứng dụng và nhiệm vụ phức tạp."
  },
  "HelloMeme": {
    "description": "HelloMeme là công cụ AI có thể tự động tạo meme, ảnh động hoặc video ngắn dựa trên hình ảnh hoặc hành động bạn cung cấp. Bạn không cần có kỹ năng vẽ hay lập trình, chỉ cần chuẩn bị hình ảnh tham khảo, nó sẽ giúp bạn tạo ra nội dung đẹp mắt, thú vị và đồng nhất về phong cách."
  },
  "HiDream-I1-Full": {
    "description": "HiDream-E1-Full là mô hình chỉnh sửa hình ảnh đa phương thức mã nguồn mở do HiDream.ai phát triển, dựa trên kiến trúc Diffusion Transformer tiên tiến và kết hợp khả năng hiểu ngôn ngữ mạnh mẽ (tích hợp LLaMA 3.1-8B-Instruct). Mô hình hỗ trợ tạo hình ảnh, chuyển đổi phong cách, chỉnh sửa cục bộ và vẽ lại nội dung qua chỉ dẫn ngôn ngữ tự nhiên, có khả năng hiểu và thực thi tốt giữa hình ảnh và văn bản."
  },
  "HunyuanDiT-v1.2-Diffusers-Distilled": {
    "description": "hunyuandit-v1.2-distilled là mô hình tạo hình ảnh từ văn bản nhẹ, được tối ưu qua kỹ thuật chưng cất, có khả năng tạo hình ảnh chất lượng cao nhanh chóng, đặc biệt phù hợp với môi trường tài nguyên thấp và các tác vụ tạo hình ảnh thời gian thực."
  },
  "InstantCharacter": {
    "description": "InstantCharacter là mô hình tạo nhân vật cá nhân hóa không cần tinh chỉnh do đội AI Tencent phát hành năm 2025, nhằm đạt được tạo nhân vật nhất quán, độ trung thực cao và đa cảnh. Mô hình hỗ trợ xây dựng nhân vật chỉ dựa trên một hình ảnh tham khảo và có thể linh hoạt chuyển nhân vật đó sang nhiều phong cách, hành động và nền khác nhau."
  },
  "InternVL2-8B": {
    "description": "InternVL2-8B là một mô hình ngôn ngữ hình ảnh mạnh mẽ, hỗ trợ xử lý đa phương tiện giữa hình ảnh và văn bản, có khả năng nhận diện chính xác nội dung hình ảnh và tạo ra mô tả hoặc câu trả lời liên quan."
  },
  "InternVL2.5-26B": {
    "description": "InternVL2.5-26B là một mô hình ngôn ngữ hình ảnh mạnh mẽ, hỗ trợ xử lý đa phương tiện giữa hình ảnh và văn bản, có khả năng nhận diện chính xác nội dung hình ảnh và tạo ra mô tả hoặc câu trả lời liên quan."
  },
  "Kolors": {
    "description": "Kolors là mô hình tạo hình ảnh từ văn bản do nhóm Kolors của Kuaishou phát triển. Được huấn luyện trên hàng tỷ tham số, nổi bật về chất lượng hình ảnh, hiểu ngữ nghĩa tiếng Trung và khả năng hiển thị văn bản."
  },
  "Kwai-Kolors/Kolors": {
    "description": "Kolors là mô hình tạo hình ảnh từ văn bản quy mô lớn dựa trên khuếch tán tiềm ẩn do nhóm Kolors của Kuaishou phát triển. Mô hình được huấn luyện trên hàng tỷ cặp văn bản-hình ảnh, thể hiện ưu thế rõ rệt về chất lượng hình ảnh, độ chính xác ngữ nghĩa phức tạp và khả năng hiển thị ký tự tiếng Trung và tiếng Anh. Nó hỗ trợ đầu vào tiếng Trung và tiếng Anh, đồng thời thể hiện xuất sắc trong việc hiểu và tạo nội dung đặc thù tiếng Trung."
  },
  "Llama-3.2-11B-Vision-Instruct": {
    "description": "Khả năng suy luận hình ảnh xuất sắc trên hình ảnh độ phân giải cao, phù hợp cho các ứng dụng hiểu biết thị giác."
  },
  "Llama-3.2-90B-Vision-Instruct\t": {
    "description": "Khả năng suy luận hình ảnh cao cấp cho các ứng dụng đại lý hiểu biết thị giác."
  },
  "Meta-Llama-3.1-405B-Instruct": {
    "description": "Mô hình văn bản được tinh chỉnh theo chỉ dẫn Llama 3.1, được tối ưu hóa cho các trường hợp sử dụng đối thoại đa ngôn ngữ, thể hiện xuất sắc trong nhiều mô hình trò chuyện mã nguồn mở và đóng có sẵn trên nhiều tiêu chuẩn ngành."
  },
  "Meta-Llama-3.1-70B-Instruct": {
    "description": "Mô hình văn bản được tinh chỉnh theo chỉ dẫn Llama 3.1, được tối ưu hóa cho các trường hợp sử dụng đối thoại đa ngôn ngữ, thể hiện xuất sắc trong nhiều mô hình trò chuyện mã nguồn mở và đóng có sẵn trên nhiều tiêu chuẩn ngành."
  },
  "Meta-Llama-3.1-8B-Instruct": {
    "description": "Mô hình văn bản được tinh chỉnh theo chỉ dẫn Llama 3.1, được tối ưu hóa cho các trường hợp sử dụng đối thoại đa ngôn ngữ, thể hiện xuất sắc trong nhiều mô hình trò chuyện mã nguồn mở và đóng có sẵn trên nhiều tiêu chuẩn ngành."
  },
  "Meta-Llama-3.2-1B-Instruct": {
    "description": "Mô hình ngôn ngữ nhỏ tiên tiến nhất, có khả năng hiểu ngôn ngữ, khả năng suy luận xuất sắc và khả năng sinh văn bản."
  },
  "Meta-Llama-3.2-3B-Instruct": {
    "description": "Mô hình ngôn ngữ nhỏ tiên tiến nhất, có khả năng hiểu ngôn ngữ, khả năng suy luận xuất sắc và khả năng sinh văn bản."
  },
  "Meta-Llama-3.3-70B-Instruct": {
    "description": "Llama 3.3 là mô hình ngôn ngữ lớn mã nguồn mở đa ngôn ngữ tiên tiến nhất trong dòng Llama, mang đến trải nghiệm hiệu suất tương đương mô hình 405B với chi phí cực thấp. Dựa trên cấu trúc Transformer, và được cải thiện tính hữu ích và an toàn thông qua tinh chỉnh giám sát (SFT) và học tăng cường từ phản hồi của con người (RLHF). Phiên bản tinh chỉnh theo chỉ dẫn của nó được tối ưu hóa cho các cuộc đối thoại đa ngôn ngữ, thể hiện tốt hơn nhiều mô hình trò chuyện mã nguồn mở và đóng trong nhiều tiêu chuẩn ngành. Ngày cắt đứt kiến thức là tháng 12 năm 2023."
  },
  "MiniMax-M1": {
    "description": "Mô hình suy luận tự phát triển hoàn toàn mới. Dẫn đầu toàn cầu: 80K chuỗi tư duy x 1 triệu đầu vào, hiệu quả sánh ngang các mô hình hàng đầu quốc tế."
  },
  "MiniMax-Text-01": {
    "description": "Trong dòng mô hình MiniMax-01, chúng tôi đã thực hiện những đổi mới táo bạo: lần đầu tiên hiện thực hóa quy mô lớn cơ chế chú ý tuyến tính, kiến trúc Transformer truyền thống không còn là lựa chọn duy nhất. Mô hình này có số lượng tham số lên tới 4560 tỷ, trong đó kích hoạt một lần là 45,9 tỷ. Hiệu suất tổng hợp của mô hình tương đương với các mô hình hàng đầu quốc tế, đồng thời có khả năng xử lý hiệu quả ngữ cảnh dài nhất toàn cầu lên tới 4 triệu token, gấp 32 lần GPT-4o và 20 lần Claude-3.5-Sonnet."
  },
  "MiniMaxAI/MiniMax-M1-80k": {
    "description": "MiniMax-M1 là mô hình suy luận chú ý hỗn hợp quy mô lớn với trọng số mã nguồn mở, sở hữu 456 tỷ 600 triệu tham số, mỗi Token có thể kích hoạt khoảng 45,9 tỷ tham số. Mô hình hỗ trợ ngữ cảnh siêu dài lên đến 1 triệu Token một cách nguyên bản, và thông qua cơ chế chú ý chớp nhoáng, trong các tác vụ sinh 100.000 Token tiết kiệm 75% lượng phép tính dấu chấm động so với DeepSeek R1. Đồng thời, MiniMax-M1 áp dụng kiến trúc MoE (chuyên gia hỗn hợp), kết hợp thuật toán CISPO và thiết kế chú ý hỗn hợp trong huấn luyện tăng cường hiệu quả, đạt hiệu suất hàng đầu trong ngành khi suy luận đầu vào dài và các kịch bản kỹ thuật phần mềm thực tế."
  },
  "Moonshot-Kimi-K2-Instruct": {
    "description": "Tổng tham số 1T, tham số kích hoạt 32B. Trong các mô hình không suy nghĩ, đạt trình độ hàng đầu về kiến thức tiên tiến, toán học và lập trình, đặc biệt phù hợp với các tác vụ đại lý chung. Được tối ưu kỹ lưỡng cho tác vụ đại lý, không chỉ trả lời câu hỏi mà còn có thể thực hiện hành động. Phù hợp nhất cho trò chuyện ứng biến, trải nghiệm đại lý chung, là mô hình phản xạ không cần suy nghĩ lâu."
  },
  "NousResearch/Nous-Hermes-2-Mixtral-8x7B-DPO": {
    "description": "Nous Hermes 2 - Mixtral 8x7B-DPO (46.7B) là mô hình chỉ dẫn chính xác cao, phù hợp cho tính toán phức tạp."
  },
  "OmniConsistency": {
    "description": "OmniConsistency nâng cao tính nhất quán phong cách và khả năng tổng quát hóa trong các tác vụ hình ảnh sang hình ảnh (Image-to-Image) bằng cách giới thiệu các Diffusion Transformers (DiTs) quy mô lớn và dữ liệu phong cách ghép đôi, tránh suy giảm phong cách."
  },
  "Phi-3-medium-128k-instruct": {
    "description": "Mô hình Phi-3-medium giống nhau, nhưng với kích thước ngữ cảnh lớn hơn cho RAG hoặc gợi ý ít."
  },
  "Phi-3-medium-4k-instruct": {
    "description": "Mô hình 14B tham số, chứng minh chất lượng tốt hơn Phi-3-mini, tập trung vào dữ liệu dày đặc lý luận chất lượng cao."
  },
  "Phi-3-mini-128k-instruct": {
    "description": "Mô hình Phi-3-mini giống nhau, nhưng với kích thước ngữ cảnh lớn hơn cho RAG hoặc gợi ý ít."
  },
  "Phi-3-mini-4k-instruct": {
    "description": "Thành viên nhỏ nhất của gia đình Phi-3. Tối ưu hóa cho cả chất lượng và độ trễ thấp."
  },
  "Phi-3-small-128k-instruct": {
    "description": "Mô hình Phi-3-small giống nhau, nhưng với kích thước ngữ cảnh lớn hơn cho RAG hoặc gợi ý ít."
  },
  "Phi-3-small-8k-instruct": {
    "description": "Mô hình 7B tham số, chứng minh chất lượng tốt hơn Phi-3-mini, tập trung vào dữ liệu dày đặc lý luận chất lượng cao."
  },
  "Phi-3.5-mini-instruct": {
    "description": "Phi-3-mini là phiên bản cập nhật của mô hình."
  },
  "Phi-3.5-vision-instrust": {
    "description": "Phi-3-vision là phiên bản cập nhật của mô hình."
  },
  "Pro/Qwen/Qwen2-7B-Instruct": {
    "description": "Qwen2-7B-Instruct là mô hình ngôn ngữ lớn được tinh chỉnh theo chỉ dẫn trong loạt Qwen2, với quy mô tham số là 7B. Mô hình này dựa trên kiến trúc Transformer, sử dụng hàm kích hoạt SwiGLU, độ lệch QKV trong chú ý và chú ý theo nhóm. Nó có khả năng xử lý đầu vào quy mô lớn. Mô hình thể hiện xuất sắc trong nhiều bài kiểm tra chuẩn về hiểu ngôn ngữ, sinh ngôn ngữ, khả năng đa ngôn ngữ, mã hóa, toán học và suy luận, vượt qua hầu hết các mô hình mã nguồn mở và thể hiện sức cạnh tranh tương đương với các mô hình độc quyền trong một số nhiệm vụ. Qwen2-7B-Instruct đã thể hiện sự cải thiện đáng kể về hiệu suất trong nhiều bài kiểm tra so với Qwen1.5-7B-Chat."
  },
  "Pro/Qwen/Qwen2.5-7B-Instruct": {
    "description": "Qwen2.5-7B-Instruct là một trong những mô hình ngôn ngữ lớn mới nhất do Alibaba Cloud phát hành. Mô hình 7B này có khả năng cải thiện đáng kể trong các lĩnh vực mã hóa và toán học. Mô hình cũng cung cấp hỗ trợ đa ngôn ngữ, bao gồm hơn 29 ngôn ngữ, bao gồm tiếng Trung, tiếng Anh, v.v. Mô hình đã có sự cải thiện đáng kể trong việc tuân theo chỉ dẫn, hiểu dữ liệu có cấu trúc và tạo ra đầu ra có cấu trúc (đặc biệt là JSON)."
  },
  "Pro/Qwen/Qwen2.5-Coder-7B-Instruct": {
    "description": "Qwen2.5-Coder-7B-Instruct là phiên bản mới nhất trong loạt mô hình ngôn ngữ lớn chuyên biệt cho mã do Alibaba Cloud phát hành. Mô hình này được cải thiện đáng kể khả năng tạo mã, suy luận và sửa chữa thông qua việc đào tạo trên 5.5 triệu tỷ tokens, không chỉ nâng cao khả năng lập trình mà còn duy trì lợi thế về khả năng toán học và tổng quát. Mô hình cung cấp nền tảng toàn diện hơn cho các ứng dụng thực tế như tác nhân mã."
  },
  "Pro/Qwen/Qwen2.5-VL-7B-Instruct": {
    "description": "Qwen2.5-VL là thành viên mới của series Qwen, sở hữu khả năng hiểu thị giác mạnh mẽ, có thể phân tích văn bản, biểu đồ và bố cục trong hình ảnh, cũng như hiểu video dài và bắt các sự kiện, có thể suy luận, thao tác công cụ, hỗ trợ định vị vật thể đa định dạng và tạo ra đầu ra có cấu trúc, tối ưu hóa việc huấn luyện độ phân giải và tốc độ khung hình động cho việc hiểu video, đồng thời cải thiện hiệu suất của bộ mã hóa thị giác."
  },
  "Pro/THUDM/GLM-4.1V-9B-Thinking": {
    "description": "GLM-4.1V-9B-Thinking là một mô hình ngôn ngữ thị giác (VLM) mã nguồn mở được phát hành chung bởi Zhipu AI và Phòng thí nghiệm KEG của Đại học Thanh Hoa, được thiết kế đặc biệt để xử lý các nhiệm vụ nhận thức đa phương thức phức tạp. Mô hình này dựa trên mô hình cơ sở GLM-4-9B-0414, thông qua việc giới thiệu cơ chế suy luận “Chuỗi tư duy” (Chain-of-Thought) và áp dụng chiến lược học tăng cường, đã nâng cao đáng kể khả năng suy luận đa phương thức và tính ổn định của nó."
  },
  "Pro/THUDM/glm-4-9b-chat": {
    "description": "GLM-4-9B-Chat là phiên bản mã nguồn mở trong loạt mô hình tiền huấn luyện GLM-4 do Zhizhu AI phát hành. Mô hình này thể hiện xuất sắc trong nhiều lĩnh vực như ngữ nghĩa, toán học, suy luận, mã và kiến thức. Ngoài việc hỗ trợ đối thoại nhiều vòng, GLM-4-9B-Chat còn có các tính năng nâng cao như duyệt web, thực thi mã, gọi công cụ tùy chỉnh (Function Call) và suy luận văn bản dài. Mô hình hỗ trợ 26 ngôn ngữ, bao gồm tiếng Trung, tiếng Anh, tiếng Nhật, tiếng Hàn và tiếng Đức. Trong nhiều bài kiểm tra chuẩn, GLM-4-9B-Chat đã thể hiện hiệu suất xuất sắc, như AlignBench-v2, MT-Bench, MMLU và C-Eval. Mô hình hỗ trợ độ dài ngữ cảnh tối đa 128K, phù hợp cho nghiên cứu học thuật và ứng dụng thương mại."
  },
  "Pro/deepseek-ai/DeepSeek-R1": {
    "description": "DeepSeek-R1 là một mô hình suy diễn được điều khiển bởi học tăng cường (RL), giải quyết các vấn đề về tính lặp lại và khả năng đọc trong mô hình. Trước khi áp dụng RL, DeepSeek-R1 đã giới thiệu dữ liệu khởi động lạnh, tối ưu hóa thêm hiệu suất suy diễn. Nó thể hiện hiệu suất tương đương với OpenAI-o1 trong các nhiệm vụ toán học, mã và suy diễn, và thông qua phương pháp đào tạo được thiết kế cẩn thận, nâng cao hiệu quả tổng thể."
  },
  "Pro/deepseek-ai/DeepSeek-R1-Distill-Qwen-7B": {
    "description": "DeepSeek-R1-Distill-Qwen-7B là mô hình được tạo ra từ Qwen2.5-Math-7B thông qua quá trình chưng cất kiến thức. Mô hình này được tinh chỉnh bằng 800.000 mẫu được chọn lọc từ DeepSeek-R1, thể hiện khả năng suy luận xuất sắc. Nó đã đạt được hiệu suất tốt trong nhiều bài kiểm tra chuẩn, trong đó có độ chính xác 92,8% trên MATH-500, tỷ lệ vượt qua 55,5% trên AIME 2024, và điểm số 1189 trên CodeForces, thể hiện khả năng toán học và lập trình mạnh mẽ cho một mô hình có quy mô 7B."
  },
  "Pro/deepseek-ai/DeepSeek-V3": {
    "description": "DeepSeek-V3 là một mô hình ngôn ngữ hỗn hợp chuyên gia (MoE) với 6710 tỷ tham số, sử dụng chú ý tiềm ẩn đa đầu (MLA) và kiến trúc DeepSeekMoE, kết hợp chiến lược cân bằng tải không có tổn thất phụ trợ, tối ưu hóa hiệu suất suy diễn và đào tạo. Thông qua việc được tiền huấn luyện trên 14.8 triệu tỷ token chất lượng cao, và thực hiện tinh chỉnh giám sát và học tăng cường, DeepSeek-V3 vượt trội hơn các mô hình mã nguồn mở khác, gần với các mô hình đóng kín hàng đầu."
  },
  "Pro/moonshotai/Kimi-K2-Instruct": {
    "description": "Kimi K2 là mô hình nền tảng kiến trúc MoE với khả năng mã hóa và đại lý vượt trội, tổng tham số 1T, tham số kích hoạt 32B. Trong các bài kiểm tra chuẩn về suy luận kiến thức chung, lập trình, toán học và đại lý, hiệu suất của mô hình K2 vượt trội so với các mô hình mã nguồn mở phổ biến khác."
  },
  "QwQ-32B-Preview": {
    "description": "QwQ-32B-Preview là một mô hình xử lý ngôn ngữ tự nhiên độc đáo, có khả năng xử lý hiệu quả các nhiệm vụ tạo đối thoại phức tạp và hiểu ngữ cảnh."
  },
  "Qwen/QVQ-72B-Preview": {
    "description": "QVQ-72B-Preview là một mô hình nghiên cứu do đội ngũ Qwen phát triển, tập trung vào khả năng suy diễn hình ảnh, có lợi thế độc đáo trong việc hiểu các cảnh phức tạp và giải quyết các vấn đề toán học liên quan đến hình ảnh."
  },
  "Qwen/QwQ-32B": {
    "description": "QwQ là mô hình suy diễn của dòng Qwen. So với các mô hình tinh chỉnh theo chỉ dẫn truyền thống, QwQ có khả năng tư duy và suy diễn, có thể đạt được hiệu suất được cải thiện đáng kể trong các nhiệm vụ hạ nguồn, đặc biệt là trong việc giải quyết các vấn đề khó khăn. QwQ-32B là mô hình suy diễn trung bình, có thể đạt được hiệu suất cạnh tranh khi so sánh với các mô hình suy diễn tiên tiến nhất (như DeepSeek-R1, o1-mini). Mô hình này sử dụng các công nghệ như RoPE, SwiGLU, RMSNorm và Attention QKV bias, có cấu trúc mạng 64 lớp và 40 đầu chú ý Q (trong kiến trúc GQA, KV là 8)."
  },
  "Qwen/QwQ-32B-Preview": {
    "description": "QwQ-32B-Preview là mô hình nghiên cứu thử nghiệm mới nhất của Qwen, tập trung vào việc nâng cao khả năng suy luận của AI. Thông qua việc khám phá các cơ chế phức tạp như trộn ngôn ngữ và suy luận đệ quy, những lợi thế chính bao gồm khả năng phân tích suy luận mạnh mẽ, khả năng toán học và lập trình. Tuy nhiên, cũng có những vấn đề về chuyển đổi ngôn ngữ, vòng lặp suy luận, các vấn đề an toàn và sự khác biệt về các khả năng khác."
  },
  "Qwen/Qwen2-72B-Instruct": {
    "description": "Qwen2 là mô hình ngôn ngữ tổng quát tiên tiến, hỗ trợ nhiều loại chỉ dẫn."
  },
  "Qwen/Qwen2-7B-Instruct": {
    "description": "Qwen2-72B-Instruct là mô hình ngôn ngữ lớn được tinh chỉnh theo chỉ dẫn trong loạt Qwen2, với quy mô tham số là 72B. Mô hình này dựa trên kiến trúc Transformer, sử dụng hàm kích hoạt SwiGLU, độ lệch QKV trong chú ý và chú ý theo nhóm. Nó có khả năng xử lý đầu vào quy mô lớn. Mô hình thể hiện xuất sắc trong nhiều bài kiểm tra chuẩn về hiểu ngôn ngữ, sinh ngôn ngữ, khả năng đa ngôn ngữ, mã hóa, toán học và suy luận, vượt qua hầu hết các mô hình mã nguồn mở và thể hiện sức cạnh tranh tương đương với các mô hình độc quyền trong một số nhiệm vụ."
  },
  "Qwen/Qwen2-VL-72B-Instruct": {
    "description": "Qwen2-VL là phiên bản mới nhất của mô hình Qwen-VL, đạt được hiệu suất hàng đầu trong các thử nghiệm chuẩn hiểu biết hình ảnh."
  },
  "Qwen/Qwen2.5-14B-Instruct": {
    "description": "Qwen2.5 là một loạt mô hình ngôn ngữ lớn hoàn toàn mới, nhằm tối ưu hóa việc xử lý các nhiệm vụ theo hướng dẫn."
  },
  "Qwen/Qwen2.5-32B-Instruct": {
    "description": "Qwen2.5 là một loạt mô hình ngôn ngữ lớn hoàn toàn mới, nhằm tối ưu hóa việc xử lý các nhiệm vụ theo hướng dẫn."
  },
  "Qwen/Qwen2.5-72B-Instruct": {
    "description": "Mô hình ngôn ngữ lớn được phát triển bởi đội ngũ Qianwen của Alibaba Cloud"
  },
  "Qwen/Qwen2.5-72B-Instruct-128K": {
    "description": "Qwen2.5 là một loạt mô hình ngôn ngữ lớn hoàn toàn mới, sở hữu khả năng hiểu và tạo ra mạnh mẽ hơn."
  },
  "Qwen/Qwen2.5-72B-Instruct-Turbo": {
    "description": "Qwen2.5 là một loạt mô hình ngôn ngữ lớn hoàn toàn mới, được thiết kế để tối ưu hóa việc xử lý các tác vụ chỉ dẫn."
  },
  "Qwen/Qwen2.5-7B-Instruct": {
    "description": "Qwen2.5 là một loạt mô hình ngôn ngữ lớn hoàn toàn mới, nhằm tối ưu hóa việc xử lý các nhiệm vụ theo hướng dẫn."
  },
  "Qwen/Qwen2.5-7B-Instruct-Turbo": {
    "description": "Qwen2.5 là một loạt mô hình ngôn ngữ lớn hoàn toàn mới, được thiết kế để tối ưu hóa việc xử lý các tác vụ chỉ dẫn."
  },
  "Qwen/Qwen2.5-Coder-32B-Instruct": {
    "description": "Qwen2.5-Coder tập trung vào việc viết mã."
  },
  "Qwen/Qwen2.5-Coder-7B-Instruct": {
    "description": "Qwen2.5-Coder-7B-Instruct là phiên bản mới nhất trong loạt mô hình ngôn ngữ lớn chuyên biệt cho mã do Alibaba Cloud phát hành. Mô hình này được cải thiện đáng kể khả năng tạo mã, suy luận và sửa chữa thông qua việc đào tạo trên 5.5 triệu tỷ tokens, không chỉ nâng cao khả năng lập trình mà còn duy trì lợi thế về khả năng toán học và tổng quát. Mô hình cung cấp nền tảng toàn diện hơn cho các ứng dụng thực tế như tác nhân mã."
  },
  "Qwen/Qwen2.5-VL-32B-Instruct": {
    "description": "Qwen2.5-VL-32B-Instruct là mô hình đa phương thức do đội ngũ Qwen2.5-VL phát triển, là một phần của loạt Qwen2.5-VL. Mô hình này không chỉ giỏi nhận diện các vật thể thông thường, mà còn có thể phân tích văn bản, biểu đồ, biểu tượng, hình vẽ và bố cục trong hình ảnh. Nó có thể hoạt động như một đại lý thị giác, có khả năng suy luận và điều khiển công cụ một cách động, bao gồm cả việc sử dụng máy tính và điện thoại. Ngoài ra, mô hình này có thể xác định chính xác vị trí của các đối tượng trong hình ảnh và tạo ra đầu ra có cấu trúc cho hóa đơn, bảng biểu, v.v. So với mô hình tiền nhiệm Qwen2-VL, phiên bản này đã được cải thiện đáng kể về khả năng giải toán và giải quyết vấn đề thông qua học tăng cường, và phong cách phản hồi cũng phù hợp hơn với sở thích của con người."
  },
  "Qwen/Qwen2.5-VL-72B-Instruct": {
    "description": "Qwen2.5-VL là mô hình ngôn ngữ thị giác trong loạt Qwen2.5. Mô hình này có những cải tiến đáng kể: có khả năng hiểu thị giác mạnh hơn, có thể nhận diện các vật thể thông thường, phân tích văn bản, biểu đồ và bố cục; hoạt động như một đại lý thị giác có thể suy luận và hướng dẫn sử dụng công cụ một cách động; hỗ trợ hiểu các video dài hơn 1 giờ và bắt các sự kiện quan trọng; có thể định vị chính xác các vật thể trong hình ảnh thông qua việc tạo khung giới hạn hoặc điểm; hỗ trợ tạo ra đầu ra có cấu trúc, đặc biệt phù hợp với dữ liệu quét như hóa đơn, bảng biểu."
  },
  "Qwen/Qwen3-14B": {
    "description": "Qwen3 là một mô hình lớn thế hệ mới của Tongyi Qianwen với khả năng nâng cao đáng kể, đạt được trình độ hàng đầu trong nhiều khả năng cốt lõi như suy luận, tổng quát, đại lý và đa ngôn ngữ, đồng thời hỗ trợ chuyển đổi chế độ suy nghĩ."
  },
  "Qwen/Qwen3-235B-A22B": {
    "description": "Qwen3 là một mô hình lớn thế hệ mới của Tongyi Qianwen với khả năng nâng cao đáng kể, đạt được trình độ hàng đầu trong nhiều khả năng cốt lõi như suy luận, tổng quát, đại lý và đa ngôn ngữ, đồng thời hỗ trợ chuyển đổi chế độ suy nghĩ."
  },
  "Qwen/Qwen3-235B-A22B-Instruct-2507": {
    "description": "Qwen3-235B-A22B-Instruct-2507 là mô hình ngôn ngữ lớn chuyên gia hỗn hợp (MoE) hàng đầu trong dòng Qwen3 do đội ngũ Aliyun Tongyi Qianwen phát triển. Mô hình có tổng 235 tỷ tham số, mỗi lần suy luận kích hoạt 22 tỷ tham số. Đây là phiên bản cập nhật của Qwen3-235B-A22B không ở chế độ suy nghĩ, tập trung cải thiện đáng kể khả năng tuân thủ chỉ dẫn, suy luận logic, hiểu văn bản, toán học, khoa học, lập trình và sử dụng công cụ. Ngoài ra, mô hình tăng cường bao phủ kiến thức đa ngôn ngữ và điều chỉnh tốt hơn sở thích người dùng trong các tác vụ chủ quan và mở, tạo ra văn bản hữu ích và chất lượng cao hơn."
  },
  "Qwen/Qwen3-235B-A22B-Thinking-2507": {
    "description": "Qwen3-235B-A22B-Thinking-2507 là thành viên trong dòng mô hình ngôn ngữ lớn Qwen3 do đội ngũ Alibaba Tongyi Qianwen phát triển, tập trung vào các tác vụ suy luận phức tạp và khó khăn. Mô hình dựa trên kiến trúc chuyên gia hỗn hợp (MoE), tổng tham số 235 tỷ, mỗi token kích hoạt khoảng 22 tỷ tham số, giúp tăng hiệu quả tính toán trong khi duy trì hiệu suất mạnh mẽ. Là mô hình “suy nghĩ” chuyên biệt, nó cải thiện đáng kể khả năng suy luận logic, toán học, khoa học, lập trình và các bài kiểm tra học thuật, đạt trình độ hàng đầu trong các mô hình suy nghĩ mã nguồn mở. Mô hình cũng tăng cường khả năng chung như tuân thủ chỉ dẫn, sử dụng công cụ và tạo văn bản, hỗ trợ ngữ cảnh dài 256K token, rất phù hợp cho các kịch bản cần suy luận sâu và xử lý tài liệu dài."
  },
  "Qwen/Qwen3-30B-A3B": {
    "description": "Qwen3 là một mô hình lớn thế hệ mới của Tongyi Qianwen với khả năng nâng cao đáng kể, đạt được trình độ hàng đầu trong nhiều khả năng cốt lõi như suy luận, tổng quát, đại lý và đa ngôn ngữ, đồng thời hỗ trợ chuyển đổi chế độ suy nghĩ."
  },
  "Qwen/Qwen3-30B-A3B-Instruct-2507": {
    "description": "Qwen3-30B-A3B-Instruct-2507 là phiên bản cập nhật của Qwen3-30B-A3B ở chế độ không suy nghĩ. Đây là một mô hình chuyên gia hỗn hợp (MoE) với tổng cộng 30,5 tỷ tham số và 3,3 tỷ tham số kích hoạt. Mô hình này đã được cải tiến quan trọng ở nhiều khía cạnh, bao gồm nâng cao đáng kể khả năng tuân thủ chỉ dẫn, suy luận logic, hiểu văn bản, toán học, khoa học, lập trình và sử dụng công cụ. Đồng thời, nó đạt được tiến bộ thực chất trong việc bao phủ kiến thức đa ngôn ngữ và có khả năng điều chỉnh tốt hơn với sở thích của người dùng trong các nhiệm vụ chủ quan và mở, từ đó tạo ra các phản hồi hữu ích hơn và văn bản chất lượng cao hơn. Ngoài ra, khả năng hiểu văn bản dài của mô hình cũng được nâng lên đến 256K. Mô hình này chỉ hỗ trợ chế độ không suy nghĩ và không tạo ra thẻ `<think></think>` trong đầu ra."
  },
  "Qwen/Qwen3-30B-A3B-Thinking-2507": {
<<<<<<< HEAD
    "description": "Qwen3-30B-A3B-Thinking-2507 là mô hình “suy nghĩ” mới nhất trong dòng Qwen3 do nhóm Tongyi Qianwen của Alibaba phát hành. Là một mô hình chuyên gia hỗn hợp (MoE) với tổng cộng 30.5 tỷ tham số và 3.3 tỷ tham số kích hoạt, nó tập trung vào nâng cao khả năng xử lý các nhiệm vụ phức tạp. Mô hình này thể hiện sự cải thiện đáng kể trên các bài kiểm chuẩn học thuật về suy luận logic, toán học, khoa học, lập trình và các lĩnh vực đòi hỏi chuyên môn con người. Đồng thời, khả năng tuân thủ hướng dẫn, sử dụng công cụ, tạo văn bản và điều chỉnh theo sở thích người dùng cũng được tăng cường rõ rệt. Mô hình hỗ trợ nguyên gốc khả năng hiểu ngữ cảnh dài 256K và có thể mở rộng lên tới 1 triệu token. Phiên bản này được thiết kế cho “chế độ suy nghĩ”, nhằm giải quyết các nhiệm vụ rất phức tạp thông qua lập luận từng bước chi tiết, và năng lực tác nhân (Agent) của nó cũng rất xuất sắc."
=======
    "description": "Qwen3-30B-A3B-Thinking-2507 là mô hình \"suy nghĩ\" mới nhất trong dòng Qwen3, được phát hành bởi nhóm Tongyi Qianwen của Alibaba. Là một mô hình chuyên gia hỗn hợp (MoE) với tổng cộng 305亿 (30,5 tỷ) tham số và 33亿 (3,3 tỷ) tham số kích hoạt, mô hình tập trung vào nâng cao khả năng xử lý các nhiệm vụ phức tạp. Mô hình này thể hiện hiệu năng cải thiện rõ rệt trên các chuẩn đánh giá học thuật về suy luận logic, toán học, khoa học, lập trình và những bài toán đòi hỏi chuyên môn của con người. Đồng thời, các năng lực chung như tuân thủ hướng dẫn, sử dụng công cụ, sinh văn bản và căn chỉnh theo sở thích con người cũng được tăng cường đáng kể. Mô hình hỗ trợ nguyên sinh khả năng hiểu ngữ cảnh dài 256K và có thể mở rộng lên tới 1 triệu token. Phiên bản này được thiết kế dành cho \"chế độ suy nghĩ\", nhằm giải quyết các nhiệm vụ có độ phức tạp cao thông qua quá trình suy luận từng bước chi tiết, đồng thời năng lực tác nhân (Agent) của nó cũng thể hiện xuất sắc."
>>>>>>> 8d479074
  },
  "Qwen/Qwen3-32B": {
    "description": "Qwen3 là một mô hình lớn thế hệ mới của Tongyi Qianwen với khả năng nâng cao đáng kể, đạt được trình độ hàng đầu trong nhiều khả năng cốt lõi như suy luận, tổng quát, đại lý và đa ngôn ngữ, đồng thời hỗ trợ chuyển đổi chế độ suy nghĩ."
  },
  "Qwen/Qwen3-8B": {
    "description": "Qwen3 là một mô hình lớn thế hệ mới của Tongyi Qianwen với khả năng nâng cao đáng kể, đạt được trình độ hàng đầu trong nhiều khả năng cốt lõi như suy luận, tổng quát, đại lý và đa ngôn ngữ, đồng thời hỗ trợ chuyển đổi chế độ suy nghĩ."
  },
  "Qwen/Qwen3-Coder-30B-A3B-Instruct": {
<<<<<<< HEAD
    "description": "Qwen3-Coder-30B-A3B-Instruct là mô hình code trong dòng Qwen3 do nhóm Tongyi Qianwen của Alibaba phát triển. Là một mô hình được tinh gọn và tối ưu hóa, nó tập trung nâng cao khả năng xử lý mã trong khi vẫn duy trì hiệu năng và hiệu suất cao. Mô hình này thể hiện lợi thế nổi bật so với các mô hình mã nguồn mở trong các nhiệm vụ phức tạp như lập trình theo đại lý (Agentic Coding), tự động thao tác trình duyệt và gọi công cụ. Nó hỗ trợ ngữ cảnh dài lên tới 256K token một cách nguyên bản và có thể mở rộng đến 1M token, giúp hiểu và xử lý ở cấp độ kho mã tốt hơn. Ngoài ra, mô hình còn cung cấp hỗ trợ mạnh mẽ cho mã hóa đại lý trên các nền tảng như Qwen Code, CLINE, và được thiết kế với định dạng gọi hàm chuyên dụng."
  },
  "Qwen/Qwen3-Coder-480B-A35B-Instruct": {
    "description": "Qwen3-Coder-480B-A35B-Instruct được phát hành bởi Alibaba, và cho đến nay là mô hình mã có năng lực agentic mạnh nhất. Đây là một mô hình Mixture-of-Experts (MoE) với tổng cộng 480 tỷ tham số và 35 tỷ tham số kích hoạt, đạt được sự cân bằng giữa hiệu quả và hiệu năng. Mô hình hỗ trợ trực tiếp độ dài ngữ cảnh 256K (khoảng 260.000) token và có thể mở rộng tới 1 triệu token thông qua các phương pháp ngoại suy như YaRN, cho phép xử lý kho mã lớn và các nhiệm vụ lập trình phức tạp. Qwen3-Coder được thiết kế cho quy trình làm việc mã hóa theo kiểu tác nhân (agentic): không chỉ sinh mã mà còn có thể tương tác tự chủ với công cụ và môi trường phát triển để giải quyết các vấn đề lập trình phức tạp. Trên nhiều bài benchmark về mã hóa và các nhiệm vụ tác nhân, mô hình đạt vị trí hàng đầu trong các mô hình mã nguồn mở, với hiệu năng có thể sánh ngang các mô hình dẫn đầu như Claude Sonnet 4."
=======
    "description": "Qwen3-Coder-30B-A3B-Instruct là một mô hình mã trong dòng Qwen3 được phát triển bởi đội ngũ Tongyi Qianwen của Alibaba. Là một mô hình được tinh giản và tối ưu hóa, nó tập trung nâng cao khả năng xử lý mã nguồn trong khi vẫn duy trì hiệu năng và hiệu suất cao. Mô hình này thể hiện ưu thế hiệu năng nổi bật so với các mô hình mã nguồn mở trong các tác vụ phức tạp như lập trình tác nhân (Agentic Coding), tự động hóa thao tác trình duyệt và gọi công cụ. Nó hỗ trợ ngữ cảnh dài 256K token một cách nguyên bản và có thể mở rộng tới 1M token, giúp hiểu và xử lý ở mức độ toàn bộ kho mã tốt hơn. Ngoài ra, mô hình còn cung cấp hỗ trợ lập trình tác nhân mạnh mẽ cho các nền tảng như Qwen Code, CLINE và được thiết kế với định dạng gọi hàm chuyên biệt."
  },
  "Qwen/Qwen3-Coder-480B-A35B-Instruct": {
    "description": "Qwen3-Coder-480B-A35B-Instruct là mô hình mã do Alibaba phát hành, được đánh giá là có khả năng tác nhân (agentic) mạnh mẽ nhất tính đến nay. Đây là một mô hình chuyên gia hỗn hợp (Mixture of Experts, MoE) với tổng cộng 480 tỷ tham số và 35 tỷ tham số kích hoạt, cân bằng giữa hiệu suất và hiệu quả. Mô hình này hỗ trợ ngữ cảnh gốc dài 256K (khoảng 260 nghìn) token và có thể được mở rộng tới 1 triệu token thông qua các phương pháp ngoại suy như YaRN, giúp nó xử lý các kho mã quy mô lớn và các nhiệm vụ lập trình phức tạp. Qwen3-Coder được thiết kế cho quy trình làm việc lập trình theo mô hình tác nhân, không chỉ sinh mã mà còn có khả năng tương tác tự chủ với các công cụ và môi trường phát triển để giải quyết những vấn đề lập trình phức tạp. Trong nhiều bộ đánh giá chuẩn về mã nguồn và nhiệm vụ tác nhân, mô hình này đạt thứ hạng dẫn đầu trong các mô hình mã nguồn mở, với hiệu năng có thể sánh ngang các mô hình hàng đầu như Claude Sonnet 4."
>>>>>>> 8d479074
  },
  "Qwen2-72B-Instruct": {
    "description": "Qwen2 là dòng mô hình mới nhất của Qwen, hỗ trợ ngữ cảnh 128k, so với các mô hình mã nguồn mở tốt nhất hiện tại, Qwen2-72B vượt trội hơn hẳn trong nhiều khả năng như hiểu ngôn ngữ tự nhiên, kiến thức, mã, toán học và đa ngôn ngữ."
  },
  "Qwen2-7B-Instruct": {
    "description": "Qwen2 là dòng mô hình mới nhất của Qwen, có khả năng vượt qua các mô hình mã nguồn mở cùng quy mô hoặc thậm chí lớn hơn, Qwen2 7B đạt được lợi thế đáng kể trong nhiều bài kiểm tra, đặc biệt là trong việc hiểu mã và tiếng Trung."
  },
  "Qwen2-VL-72B": {
    "description": "Qwen2-VL-72B là một mô hình ngôn ngữ hình ảnh mạnh mẽ, hỗ trợ xử lý đa phương thức giữa hình ảnh và văn bản, có khả năng nhận diện chính xác nội dung hình ảnh và sinh ra mô tả hoặc câu trả lời liên quan."
  },
  "Qwen2.5-14B-Instruct": {
    "description": "Qwen2.5-14B-Instruct là một mô hình ngôn ngữ lớn với 14 tỷ tham số, có hiệu suất xuất sắc, tối ưu cho các tình huống tiếng Trung và đa ngôn ngữ, hỗ trợ các ứng dụng như hỏi đáp thông minh, tạo nội dung."
  },
  "Qwen2.5-32B-Instruct": {
    "description": "Qwen2.5-32B-Instruct là một mô hình ngôn ngữ lớn với 32 tỷ tham số, có hiệu suất cân bằng, tối ưu cho các tình huống tiếng Trung và đa ngôn ngữ, hỗ trợ các ứng dụng như hỏi đáp thông minh, tạo nội dung."
  },
  "Qwen2.5-72B-Instruct": {
    "description": "Qwen2.5-72B-Instruct hỗ trợ ngữ cảnh 16k, tạo ra văn bản dài hơn 8K. Hỗ trợ gọi hàm và tương tác liền mạch với hệ thống bên ngoài, nâng cao đáng kể tính linh hoạt và khả năng mở rộng. Kiến thức của mô hình đã tăng lên rõ rệt và khả năng mã hóa cũng như toán học được cải thiện đáng kể, hỗ trợ hơn 29 ngôn ngữ."
  },
  "Qwen2.5-7B-Instruct": {
    "description": "Qwen2.5-7B-Instruct là một mô hình ngôn ngữ lớn với 7 tỷ tham số, hỗ trợ gọi hàm và tương tác liền mạch với các hệ thống bên ngoài, nâng cao tính linh hoạt và khả năng mở rộng. Tối ưu cho các tình huống tiếng Trung và đa ngôn ngữ, hỗ trợ các ứng dụng như hỏi đáp thông minh, tạo nội dung."
  },
  "Qwen2.5-Coder-14B-Instruct": {
    "description": "Qwen2.5-Coder-14B-Instruct là một mô hình hướng dẫn lập trình dựa trên đào tạo trước quy mô lớn, có khả năng hiểu và sinh mã mạnh mẽ, có thể xử lý hiệu quả các nhiệm vụ lập trình khác nhau, đặc biệt phù hợp cho việc viết mã thông minh, tạo kịch bản tự động và giải đáp các vấn đề lập trình."
  },
  "Qwen2.5-Coder-32B-Instruct": {
    "description": "Qwen2.5-Coder-32B-Instruct là một mô hình ngôn ngữ lớn được thiết kế đặc biệt cho việc tạo mã, hiểu mã và các tình huống phát triển hiệu quả, với quy mô 32B tham số hàng đầu trong ngành, có thể đáp ứng nhu cầu lập trình đa dạng."
  },
  "Qwen3-235B": {
    "description": "Qwen3-235B-A22B là mô hình MoE (mô hình chuyên gia hỗn hợp), giới thiệu “chế độ suy luận hỗn hợp”, cho phép người dùng chuyển đổi liền mạch giữa “chế độ suy nghĩ” và “chế độ không suy nghĩ”. Mô hình hỗ trợ hiểu và suy luận bằng 119 ngôn ngữ và phương ngữ, đồng thời có khả năng gọi công cụ mạnh mẽ. Trong các bài kiểm tra chuẩn về năng lực tổng hợp, mã hóa và toán học, đa ngôn ngữ, kiến thức và suy luận, mô hình có thể cạnh tranh với các mô hình lớn hàng đầu trên thị trường hiện nay như DeepSeek R1, OpenAI o1, o3-mini, Grok 3 và Google Gemini 2.5 Pro."
  },
  "Qwen3-32B": {
    "description": "Qwen3-32B là mô hình đặc (Dense Model), giới thiệu “chế độ suy luận hỗn hợp”, cho phép người dùng chuyển đổi liền mạch giữa “chế độ suy nghĩ” và “chế độ không suy nghĩ”. Nhờ cải tiến kiến trúc mô hình, tăng dữ liệu huấn luyện và phương pháp huấn luyện hiệu quả hơn, hiệu suất tổng thể tương đương với Qwen2.5-72B."
  },
  "SenseChat": {
    "description": "Mô hình phiên bản cơ bản (V4), độ dài ngữ cảnh 4K, khả năng tổng quát mạnh mẽ."
  },
  "SenseChat-128K": {
    "description": "Mô hình phiên bản cơ bản (V4), độ dài ngữ cảnh 128K, thể hiện xuất sắc trong các nhiệm vụ hiểu và sinh văn bản dài."
  },
  "SenseChat-32K": {
    "description": "Mô hình phiên bản cơ bản (V4), độ dài ngữ cảnh 32K, linh hoạt áp dụng trong nhiều tình huống."
  },
  "SenseChat-5": {
    "description": "Phiên bản mô hình mới nhất (V5.5), độ dài ngữ cảnh 128K, khả năng cải thiện đáng kể trong suy luận toán học, đối thoại tiếng Anh, theo dõi chỉ dẫn và hiểu biết văn bản dài, ngang tầm với GPT-4o."
  },
  "SenseChat-5-1202": {
    "description": "Phiên bản mới nhất dựa trên V5.5, cải thiện đáng kể về năng lực cơ bản tiếng Trung và tiếng Anh, trò chuyện, kiến thức khoa học tự nhiên, khoa học xã hội, viết lách, logic toán học và kiểm soát số lượng từ so với phiên bản trước."
  },
  "SenseChat-5-Cantonese": {
    "description": "Độ dài ngữ cảnh 32K, vượt qua GPT-4 trong hiểu biết đối thoại tiếng Quảng Đông, có thể so sánh với GPT-4 Turbo trong nhiều lĩnh vực như kiến thức, suy luận, toán học và lập trình mã."
  },
  "SenseChat-5-beta": {
    "description": "Một số hiệu suất vượt trội hơn SenseCat-5-1202"
  },
  "SenseChat-Character": {
    "description": "Mô hình phiên bản tiêu chuẩn, độ dài ngữ cảnh 8K, tốc độ phản hồi cao."
  },
  "SenseChat-Character-Pro": {
    "description": "Mô hình phiên bản cao cấp, độ dài ngữ cảnh 32K, khả năng được cải thiện toàn diện, hỗ trợ đối thoại tiếng Trung/tiếng Anh."
  },
  "SenseChat-Turbo": {
    "description": "Phù hợp cho các tình huống hỏi đáp nhanh và tinh chỉnh mô hình."
  },
  "SenseChat-Turbo-1202": {
    "description": "Là phiên bản nhẹ mới nhất của mô hình, đạt được hơn 90% khả năng của mô hình đầy đủ, giảm đáng kể chi phí suy diễn."
  },
  "SenseChat-Vision": {
    "description": "Mô hình phiên bản mới nhất (V5.5), hỗ trợ đầu vào nhiều hình ảnh, hoàn thiện khả năng cơ bản của mô hình, đạt được sự cải thiện lớn trong nhận diện thuộc tính đối tượng, mối quan hệ không gian, nhận diện sự kiện hành động, hiểu cảnh, nhận diện cảm xúc, suy luận kiến thức logic và hiểu sinh ra văn bản."
  },
  "SenseNova-V6-5-Pro": {
    "description": "Thông qua việc cập nhật toàn diện dữ liệu đa phương thức, ngôn ngữ và suy luận cùng với tối ưu hóa chiến lược huấn luyện, mô hình mới đạt được sự cải thiện đáng kể trong suy luận đa phương thức và khả năng tuân theo chỉ dẫn tổng quát, hỗ trợ cửa sổ ngữ cảnh lên đến 128k và thể hiện xuất sắc trong các nhiệm vụ chuyên biệt như nhận dạng OCR và nhận diện IP du lịch văn hóa."
  },
  "SenseNova-V6-5-Turbo": {
    "description": "Thông qua việc cập nhật toàn diện dữ liệu đa phương thức, ngôn ngữ và suy luận cùng với tối ưu hóa chiến lược huấn luyện, mô hình mới đạt được sự cải thiện đáng kể trong suy luận đa phương thức và khả năng tuân theo chỉ dẫn tổng quát, hỗ trợ cửa sổ ngữ cảnh lên đến 128k và thể hiện xuất sắc trong các nhiệm vụ chuyên biệt như nhận dạng OCR và nhận diện IP du lịch văn hóa."
  },
  "SenseNova-V6-Pro": {
    "description": "Thực hiện sự thống nhất nguyên bản giữa hình ảnh, văn bản và video, vượt qua giới hạn phân tách đa phương thức truyền thống, giành được hai giải vô địch trong các đánh giá OpenCompass và SuperCLUE."
  },
  "SenseNova-V6-Reasoner": {
    "description": "Kết hợp giữa lý luận sâu sắc về thị giác và ngôn ngữ, thực hiện tư duy chậm và lý luận sâu, trình bày quy trình chuỗi tư duy hoàn chỉnh."
  },
  "SenseNova-V6-Turbo": {
    "description": "Thực hiện sự thống nhất nguyên bản giữa hình ảnh, văn bản và video, vượt qua giới hạn phân tách đa phương thức truyền thống, dẫn đầu toàn diện trong các khía cạnh cốt lõi như khả năng đa phương thức và khả năng ngôn ngữ, vừa văn vừa lý, nhiều lần đứng đầu trong các đánh giá trong và ngoài nước."
  },
  "Skylark2-lite-8k": {
    "description": "Mô hình thế hệ thứ hai Skylark, mô hình Skylark2-lite có tốc độ phản hồi cao, phù hợp cho các tình huống yêu cầu tính thời gian thực cao, nhạy cảm với chi phí, không yêu cầu độ chính xác mô hình cao, chiều dài cửa sổ ngữ cảnh là 8k."
  },
  "Skylark2-pro-32k": {
    "description": "Mô hình thế hệ thứ hai Skylark, phiên bản Skylark2-pro có độ chính xác cao hơn, phù hợp cho các tình huống tạo văn bản phức tạp, như tạo nội dung chuyên ngành, sáng tác tiểu thuyết, dịch thuật chất lượng cao, chiều dài cửa sổ ngữ cảnh là 32k."
  },
  "Skylark2-pro-4k": {
    "description": "Mô hình thế hệ thứ hai Skylark, mô hình Skylark2-pro có độ chính xác cao hơn, phù hợp cho các tình huống tạo văn bản phức tạp, như tạo nội dung chuyên ngành, sáng tác tiểu thuyết, dịch thuật chất lượng cao, chiều dài cửa sổ ngữ cảnh là 4k."
  },
  "Skylark2-pro-character-4k": {
    "description": "Mô hình thế hệ thứ hai Skylark, mô hình Skylark2-pro-character có khả năng nhập vai và trò chuyện xuất sắc, giỏi nhập vai theo yêu cầu của người dùng, tạo ra những cuộc trò chuyện tự nhiên, phù hợp để xây dựng chatbot, trợ lý ảo và dịch vụ khách hàng trực tuyến, có tốc độ phản hồi cao."
  },
  "Skylark2-pro-turbo-8k": {
    "description": "Mô hình thế hệ thứ hai Skylark, mô hình Skylark2-pro-turbo-8k có tốc độ suy diễn nhanh hơn, chi phí thấp hơn, chiều dài cửa sổ ngữ cảnh là 8k."
  },
  "THUDM/GLM-4-32B-0414": {
    "description": "GLM-4-32B-0414 là mô hình mã nguồn mở thế hệ mới trong dòng GLM, với 32 tỷ tham số. Mô hình này có hiệu suất tương đương với các dòng GPT của OpenAI và các dòng V3/R1 của DeepSeek."
  },
  "THUDM/GLM-4-9B-0414": {
    "description": "GLM-4-9B-0414 là mô hình nhỏ trong dòng GLM, với 9 tỷ tham số. Mô hình này kế thừa các đặc điểm kỹ thuật của dòng GLM-4-32B, nhưng cung cấp lựa chọn triển khai nhẹ hơn. Mặc dù quy mô nhỏ, GLM-4-9B-0414 vẫn thể hiện khả năng xuất sắc trong các nhiệm vụ như tạo mã, thiết kế trang web, tạo đồ họa SVG và viết dựa trên tìm kiếm."
  },
  "THUDM/GLM-4.1V-9B-Thinking": {
    "description": "GLM-4.1V-9B-Thinking là một mô hình ngôn ngữ thị giác (VLM) mã nguồn mở được phát hành chung bởi Zhipu AI và Phòng thí nghiệm KEG của Đại học Thanh Hoa, được thiết kế đặc biệt để xử lý các nhiệm vụ nhận thức đa phương thức phức tạp. Mô hình này dựa trên mô hình cơ sở GLM-4-9B-0414, thông qua việc giới thiệu cơ chế suy luận “Chuỗi tư duy” (Chain-of-Thought) và áp dụng chiến lược học tăng cường, đã nâng cao đáng kể khả năng suy luận đa phương thức và tính ổn định của nó."
  },
  "THUDM/GLM-Z1-32B-0414": {
    "description": "GLM-Z1-32B-0414 là một mô hình suy luận có khả năng suy tư sâu. Mô hình này được phát triển dựa trên GLM-4-32B-0414 thông qua khởi động lạnh và tăng cường học tập, và đã được huấn luyện thêm trong các nhiệm vụ toán học, mã và logic. So với mô hình cơ sở, GLM-Z1-32B-0414 đã nâng cao đáng kể khả năng toán học và khả năng giải quyết các nhiệm vụ phức tạp."
  },
  "THUDM/GLM-Z1-9B-0414": {
    "description": "GLM-Z1-9B-0414 là mô hình nhỏ trong dòng GLM, chỉ có 9 tỷ tham số, nhưng vẫn thể hiện khả năng đáng kinh ngạc trong khi duy trì truyền thống mã nguồn mở. Mặc dù quy mô nhỏ, mô hình này vẫn thể hiện xuất sắc trong suy luận toán học và các nhiệm vụ chung, với hiệu suất tổng thể đứng đầu trong các mô hình mã nguồn mở cùng quy mô."
  },
  "THUDM/GLM-Z1-Rumination-32B-0414": {
    "description": "GLM-Z1-Rumination-32B-0414 là một mô hình suy luận sâu có khả năng suy tư (đối thủ của Deep Research của OpenAI). Khác với các mô hình suy tư sâu điển hình, mô hình suy tư này sử dụng thời gian suy tư sâu hơn để giải quyết các vấn đề mở và phức tạp hơn."
  },
  "THUDM/glm-4-9b-chat": {
    "description": "GLM-4 9B là phiên bản mã nguồn mở, cung cấp trải nghiệm đối thoại tối ưu cho các ứng dụng hội thoại."
  },
  "Tongyi-Zhiwen/QwenLong-L1-32B": {
    "description": "QwenLong-L1-32B là mô hình suy luận lớn có ngữ cảnh dài đầu tiên được huấn luyện bằng học tăng cường (LRM), tối ưu hóa cho các nhiệm vụ suy luận văn bản dài. Mô hình sử dụng khung học tăng cường mở rộng ngữ cảnh tiến dần, đạt được chuyển đổi ổn định từ ngữ cảnh ngắn sang dài. Trong bảy bài kiểm tra chuẩn hỏi đáp tài liệu ngữ cảnh dài, QwenLong-L1-32B vượt qua các mô hình hàng đầu như OpenAI-o3-mini và Qwen3-235B-A22B, hiệu suất tương đương Claude-3.7-Sonnet-Thinking. Mô hình đặc biệt mạnh về suy luận toán học, logic và suy luận đa bước."
  },
  "Yi-34B-Chat": {
    "description": "Yi-1.5-34B, trong khi vẫn giữ được khả năng ngôn ngữ chung xuất sắc của dòng mô hình gốc, đã tăng cường đào tạo với 500 tỷ token chất lượng cao, nâng cao đáng kể khả năng logic toán học và mã."
  },
  "abab5.5-chat": {
    "description": "Hướng đến các tình huống sản xuất, hỗ trợ xử lý nhiệm vụ phức tạp và sinh văn bản hiệu quả, phù hợp cho các ứng dụng trong lĩnh vực chuyên môn."
  },
  "abab5.5s-chat": {
    "description": "Được thiết kế đặc biệt cho các tình huống đối thoại bằng tiếng Trung, cung cấp khả năng sinh đối thoại chất lượng cao bằng tiếng Trung, phù hợp cho nhiều tình huống ứng dụng."
  },
  "abab6.5g-chat": {
    "description": "Được thiết kế đặc biệt cho các cuộc đối thoại đa ngôn ngữ, hỗ trợ sinh đối thoại chất lượng cao bằng tiếng Anh và nhiều ngôn ngữ khác."
  },
  "abab6.5s-chat": {
    "description": "Phù hợp cho nhiều nhiệm vụ xử lý ngôn ngữ tự nhiên, bao gồm sinh văn bản, hệ thống đối thoại, v.v."
  },
  "abab6.5t-chat": {
    "description": "Tối ưu hóa cho các tình huống đối thoại bằng tiếng Trung, cung cấp khả năng sinh đối thoại mượt mà và phù hợp với thói quen diễn đạt tiếng Trung."
  },
  "accounts/fireworks/models/deepseek-r1": {
    "description": "DeepSeek-R1 là một mô hình ngôn ngữ lớn tiên tiến, được tối ưu hóa thông qua học tăng cường và dữ liệu khởi động lạnh, có hiệu suất suy luận, toán học và lập trình xuất sắc."
  },
  "accounts/fireworks/models/deepseek-v3": {
    "description": "Mô hình ngôn ngữ Mixture-of-Experts (MoE) mạnh mẽ do Deepseek cung cấp, với tổng số tham số là 671B, mỗi ký hiệu kích hoạt 37B tham số."
  },
  "accounts/fireworks/models/llama-v3-70b-instruct": {
    "description": "Mô hình chỉ dẫn Llama 3 70B, được tối ưu hóa cho đối thoại đa ngôn ngữ và hiểu ngôn ngữ tự nhiên, hiệu suất vượt trội hơn nhiều mô hình cạnh tranh."
  },
  "accounts/fireworks/models/llama-v3-8b-instruct": {
    "description": "Mô hình chỉ dẫn Llama 3 8B, được tối ưu hóa cho đối thoại và các nhiệm vụ đa ngôn ngữ, thể hiện hiệu suất xuất sắc và hiệu quả."
  },
  "accounts/fireworks/models/llama-v3-8b-instruct-hf": {
    "description": "Mô hình chỉ dẫn Llama 3 8B (phiên bản HF), kết quả nhất quán với thực hiện chính thức, có tính nhất quán cao và tương thích đa nền tảng."
  },
  "accounts/fireworks/models/llama-v3p1-405b-instruct": {
    "description": "Mô hình chỉ dẫn Llama 3.1 405B, có số lượng tham số cực lớn, phù hợp cho các nhiệm vụ phức tạp và theo dõi chỉ dẫn trong các tình huống tải cao."
  },
  "accounts/fireworks/models/llama-v3p1-70b-instruct": {
    "description": "Mô hình chỉ dẫn Llama 3.1 70B, cung cấp khả năng hiểu và sinh ngôn ngữ tự nhiên xuất sắc, là lựa chọn lý tưởng cho các nhiệm vụ đối thoại và phân tích."
  },
  "accounts/fireworks/models/llama-v3p1-8b-instruct": {
    "description": "Mô hình chỉ dẫn Llama 3.1 8B, được tối ưu hóa cho đối thoại đa ngôn ngữ, có thể vượt qua hầu hết các mô hình mã nguồn mở và đóng trong các tiêu chuẩn ngành phổ biến."
  },
  "accounts/fireworks/models/llama-v3p2-11b-vision-instruct": {
    "description": "Mô hình suy luận hình ảnh chỉ dẫn với 11B tham số của Meta. Mô hình này được tối ưu hóa cho nhận diện hình ảnh, suy luận hình ảnh, mô tả hình ảnh và trả lời các câu hỏi chung liên quan đến hình ảnh. Mô hình có khả năng hiểu dữ liệu hình ảnh như biểu đồ và đồ thị, và thu hẹp khoảng cách giữa hình ảnh và ngôn ngữ thông qua việc tạo mô tả văn bản về chi tiết hình ảnh."
  },
  "accounts/fireworks/models/llama-v3p2-3b-instruct": {
    "description": "Mô hình chỉ dẫn Llama 3.2 3B là một mô hình đa ngôn ngữ nhẹ mà Meta phát hành. Mô hình này được thiết kế để tăng cường hiệu quả, mang lại cải tiến đáng kể về độ trễ và chi phí so với các mô hình lớn hơn. Các trường hợp sử dụng ví dụ của mô hình này bao gồm truy vấn, viết lại thông báo và hỗ trợ viết."
  },
  "accounts/fireworks/models/llama-v3p2-90b-vision-instruct": {
    "description": "Mô hình suy luận hình ảnh chỉ dẫn với 90B tham số của Meta. Mô hình này được tối ưu hóa cho nhận diện hình ảnh, suy luận hình ảnh, mô tả hình ảnh và trả lời các câu hỏi chung liên quan đến hình ảnh. Mô hình có khả năng hiểu dữ liệu hình ảnh như biểu đồ và đồ thị, và thu hẹp khoảng cách giữa hình ảnh và ngôn ngữ thông qua việc tạo mô tả văn bản về chi tiết hình ảnh."
  },
  "accounts/fireworks/models/llama-v3p3-70b-instruct": {
    "description": "Llama 3.3 70B Instruct là phiên bản cập nhật tháng 12 của Llama 3.1 70B. Mô hình này được cải tiến dựa trên Llama 3.1 70B (ra mắt vào tháng 7 năm 2024), nâng cao khả năng gọi công cụ, hỗ trợ văn bản đa ngôn ngữ, toán học và lập trình. Mô hình này đạt được trình độ hàng đầu trong ngành về suy luận, toán học và tuân thủ hướng dẫn, đồng thời có thể cung cấp hiệu suất tương tự như 3.1 405B, với lợi thế đáng kể về tốc độ và chi phí."
  },
  "accounts/fireworks/models/mistral-small-24b-instruct-2501": {
    "description": "Mô hình 24B tham số, có khả năng tiên tiến tương đương với các mô hình lớn hơn."
  },
  "accounts/fireworks/models/mixtral-8x22b-instruct": {
    "description": "Mô hình chỉ dẫn Mixtral MoE 8x22B, với số lượng tham số lớn và kiến trúc nhiều chuyên gia, hỗ trợ toàn diện cho việc xử lý hiệu quả các nhiệm vụ phức tạp."
  },
  "accounts/fireworks/models/mixtral-8x7b-instruct": {
    "description": "Mô hình chỉ dẫn Mixtral MoE 8x7B, kiến trúc nhiều chuyên gia cung cấp khả năng theo dõi và thực hiện chỉ dẫn hiệu quả."
  },
  "accounts/fireworks/models/mythomax-l2-13b": {
    "description": "Mô hình MythoMax L2 13B, kết hợp công nghệ hợp nhất mới, xuất sắc trong việc kể chuyện và đóng vai."
  },
  "accounts/fireworks/models/phi-3-vision-128k-instruct": {
    "description": "Mô hình chỉ dẫn Phi 3 Vision, mô hình đa mô hình nhẹ, có khả năng xử lý thông tin hình ảnh và văn bản phức tạp, với khả năng suy luận mạnh mẽ."
  },
  "accounts/fireworks/models/qwen-qwq-32b-preview": {
    "description": "Mô hình QwQ là một mô hình nghiên cứu thử nghiệm được phát triển bởi đội ngũ Qwen, tập trung vào việc nâng cao khả năng suy luận của AI."
  },
  "accounts/fireworks/models/qwen2-vl-72b-instruct": {
    "description": "Phiên bản 72B của mô hình Qwen-VL là thành quả mới nhất của Alibaba, đại diện cho gần một năm đổi mới."
  },
  "accounts/fireworks/models/qwen2p5-72b-instruct": {
    "description": "Qwen2.5 là một loạt mô hình ngôn ngữ chỉ chứa bộ giải mã do đội ngũ Qwen của Alibaba Cloud phát triển. Những mô hình này cung cấp các kích thước khác nhau, bao gồm 0.5B, 1.5B, 3B, 7B, 14B, 32B và 72B, và có hai biến thể: phiên bản cơ sở (base) và phiên bản chỉ dẫn (instruct)."
  },
  "accounts/fireworks/models/qwen2p5-coder-32b-instruct": {
    "description": "Qwen2.5 Coder 32B Instruct là phiên bản mới nhất trong loạt mô hình ngôn ngữ lớn chuyên biệt cho mã do Alibaba Cloud phát hành. Mô hình này được cải thiện đáng kể khả năng tạo mã, suy luận và sửa chữa thông qua việc đào tạo trên 5.5 triệu tỷ tokens, không chỉ nâng cao khả năng lập trình mà còn duy trì lợi thế về khả năng toán học và tổng quát. Mô hình cung cấp nền tảng toàn diện hơn cho các ứng dụng thực tế như tác nhân mã."
  },
  "accounts/yi-01-ai/models/yi-large": {
    "description": "Mô hình Yi-Large, có khả năng xử lý đa ngôn ngữ xuất sắc, có thể được sử dụng cho nhiều nhiệm vụ sinh và hiểu ngôn ngữ."
  },
  "ai21-jamba-1.5-large": {
    "description": "Mô hình đa ngôn ngữ với 398B tham số (94B hoạt động), cung cấp cửa sổ ngữ cảnh dài 256K, gọi hàm, đầu ra có cấu trúc và tạo ra nội dung có căn cứ."
  },
  "ai21-jamba-1.5-mini": {
    "description": "Mô hình đa ngôn ngữ với 52B tham số (12B hoạt động), cung cấp cửa sổ ngữ cảnh dài 256K, gọi hàm, đầu ra có cấu trúc và tạo ra nội dung có căn cứ."
  },
  "ai21-labs/AI21-Jamba-1.5-Large": {
    "description": "Một mô hình đa ngôn ngữ với 398 tỷ tham số (94 tỷ tham số hoạt động), cung cấp cửa sổ ngữ cảnh dài 256K, gọi hàm, đầu ra có cấu trúc và sinh dựa trên sự thật."
  },
  "ai21-labs/AI21-Jamba-1.5-Mini": {
    "description": "Một mô hình đa ngôn ngữ với 52 tỷ tham số (12 tỷ tham số hoạt động), cung cấp cửa sổ ngữ cảnh dài 256K, gọi hàm, đầu ra có cấu trúc và sinh dựa trên sự thật."
  },
  "anthropic.claude-3-5-sonnet-20240620-v1:0": {
    "description": "Claude 3.5 Sonnet nâng cao tiêu chuẩn ngành, hiệu suất vượt trội hơn các mô hình cạnh tranh và Claude 3 Opus, thể hiện xuất sắc trong nhiều đánh giá, đồng thời có tốc độ và chi phí của mô hình tầm trung của chúng tôi."
  },
  "anthropic.claude-3-5-sonnet-20241022-v2:0": {
    "description": "Claude 3.5 Sonnet nâng cao tiêu chuẩn ngành, hiệu suất vượt trội so với các mô hình đối thủ và Claude 3 Opus, thể hiện xuất sắc trong các đánh giá rộng rãi, đồng thời có tốc độ và chi phí tương đương với các mô hình tầm trung của chúng tôi."
  },
  "anthropic.claude-3-haiku-20240307-v1:0": {
    "description": "Claude 3 Haiku là mô hình nhanh nhất và gọn nhẹ nhất của Anthropic, cung cấp tốc độ phản hồi gần như ngay lập tức. Nó có thể nhanh chóng trả lời các truy vấn và yêu cầu đơn giản. Khách hàng sẽ có thể xây dựng trải nghiệm AI liền mạch mô phỏng tương tác của con người. Claude 3 Haiku có thể xử lý hình ảnh và trả về đầu ra văn bản, với cửa sổ ngữ cảnh 200K."
  },
  "anthropic.claude-3-opus-20240229-v1:0": {
    "description": "Claude 3 Opus là mô hình AI mạnh nhất của Anthropic, có hiệu suất tiên tiến trong các nhiệm vụ phức tạp. Nó có thể xử lý các gợi ý mở và các tình huống chưa thấy, với độ trôi chảy và khả năng hiểu giống con người xuất sắc. Claude 3 Opus thể hiện những khả năng tiên tiến của AI sinh. Claude 3 Opus có thể xử lý hình ảnh và trả về đầu ra văn bản, với cửa sổ ngữ cảnh 200K."
  },
  "anthropic.claude-3-sonnet-20240229-v1:0": {
    "description": "Claude 3 Sonnet của Anthropic đạt được sự cân bằng lý tưởng giữa trí thông minh và tốc độ - đặc biệt phù hợp cho khối lượng công việc doanh nghiệp. Nó cung cấp hiệu quả tối đa với giá thấp hơn đối thủ, được thiết kế để trở thành một máy chủ đáng tin cậy và bền bỉ, phù hợp cho triển khai AI quy mô lớn. Claude 3 Sonnet có thể xử lý hình ảnh và trả về đầu ra văn bản, với cửa sổ ngữ cảnh 200K."
  },
  "anthropic.claude-instant-v1": {
    "description": "Một mô hình nhanh chóng, kinh tế nhưng vẫn rất mạnh mẽ, có thể xử lý một loạt các nhiệm vụ bao gồm đối thoại hàng ngày, phân tích văn bản, tóm tắt và hỏi đáp tài liệu."
  },
  "anthropic.claude-v2": {
    "description": "Mô hình của Anthropic thể hiện khả năng cao trong nhiều nhiệm vụ từ đối thoại phức tạp và sinh nội dung sáng tạo đến tuân thủ chỉ dẫn chi tiết."
  },
  "anthropic.claude-v2:1": {
    "description": "Phiên bản cập nhật của Claude 2, có cửa sổ ngữ cảnh gấp đôi, cùng với độ tin cậy, tỷ lệ ảo giác và độ chính xác dựa trên bằng chứng được cải thiện trong các tài liệu dài và ngữ cảnh RAG."
  },
  "anthropic/claude-3-haiku": {
    "description": "Claude 3 Haiku là mô hình nhanh nhất và nhỏ gọn nhất của Anthropic, được thiết kế để đạt được phản hồi gần như ngay lập tức. Nó có hiệu suất định hướng nhanh chóng và chính xác."
  },
  "anthropic/claude-3-opus": {
    "description": "Claude 3 Opus là mô hình mạnh mẽ nhất của Anthropic, được sử dụng để xử lý các nhiệm vụ phức tạp cao. Nó thể hiện xuất sắc về hiệu suất, trí thông minh, sự trôi chảy và khả năng hiểu biết."
  },
  "anthropic/claude-3.5-haiku": {
    "description": "Claude 3.5 Haiku là mô hình thế hệ tiếp theo nhanh nhất của Anthropic. So với Claude 3 Haiku, Claude 3.5 Haiku có sự cải thiện trong nhiều kỹ năng và vượt qua mô hình lớn nhất thế hệ trước Claude 3 Opus trong nhiều bài kiểm tra trí tuệ."
  },
  "anthropic/claude-3.5-sonnet": {
    "description": "Claude 3.5 Sonnet cung cấp khả năng vượt trội hơn Opus và tốc độ nhanh hơn Sonnet, trong khi vẫn giữ giá tương tự. Sonnet đặc biệt xuất sắc trong lập trình, khoa học dữ liệu, xử lý hình ảnh và các nhiệm vụ đại lý."
  },
  "anthropic/claude-3.7-sonnet": {
    "description": "Claude 3.7 Sonnet là mô hình thông minh nhất của Anthropic cho đến nay, và cũng là mô hình suy luận hỗn hợp đầu tiên trên thị trường. Claude 3.7 Sonnet có khả năng tạo ra phản hồi gần như ngay lập tức hoặc suy nghĩ từng bước kéo dài, cho phép người dùng thấy rõ những quá trình này. Sonnet đặc biệt xuất sắc trong lập trình, khoa học dữ liệu, xử lý hình ảnh và các nhiệm vụ đại diện."
  },
  "anthropic/claude-opus-4": {
    "description": "Claude Opus 4 là mô hình mạnh mẽ nhất của Anthropic dùng để xử lý các nhiệm vụ phức tạp cao. Nó thể hiện xuất sắc về hiệu suất, trí tuệ, sự mượt mà và khả năng hiểu biết."
  },
  "anthropic/claude-sonnet-4": {
    "description": "Claude Sonnet 4 có thể tạo ra phản hồi gần như tức thì hoặc suy nghĩ từng bước kéo dài, người dùng có thể rõ ràng quan sát quá trình này. Người dùng API cũng có thể kiểm soát chi tiết thời gian suy nghĩ của mô hình."
  },
  "ascend-tribe/pangu-pro-moe": {
    "description": "Pangu-Pro-MoE 72B-A16B là một mô hình ngôn ngữ lớn thưa thớt với 72 tỷ tham số và 16 tỷ tham số kích hoạt, dựa trên kiến trúc chuyên gia hỗn hợp theo nhóm (MoGE). Nó phân nhóm các chuyên gia trong giai đoạn lựa chọn chuyên gia và giới hạn token kích hoạt số lượng chuyên gia bằng nhau trong mỗi nhóm, từ đó đạt được cân bằng tải chuyên gia và cải thiện đáng kể hiệu quả triển khai mô hình trên nền tảng Ascend."
  },
  "aya": {
    "description": "Aya 23 là mô hình đa ngôn ngữ do Cohere phát hành, hỗ trợ 23 ngôn ngữ, tạo điều kiện thuận lợi cho các ứng dụng ngôn ngữ đa dạng."
  },
  "aya:35b": {
    "description": "Aya 23 là mô hình đa ngôn ngữ do Cohere phát hành, hỗ trợ 23 ngôn ngữ, tạo điều kiện thuận lợi cho các ứng dụng ngôn ngữ đa dạng."
  },
  "azure-DeepSeek-R1-0528": {
    "description": "Được triển khai và cung cấp bởi Microsoft; mô hình DeepSeek R1 đã được nâng cấp phiên bản nhỏ, phiên bản hiện tại là DeepSeek-R1-0528. Trong bản cập nhật mới nhất, DeepSeek R1 đã cải thiện đáng kể độ sâu suy luận và khả năng suy đoán bằng cách tăng tài nguyên tính toán và giới thiệu cơ chế tối ưu thuật toán giai đoạn hậu huấn luyện. Mô hình này thể hiện xuất sắc trong nhiều bài kiểm tra chuẩn về toán học, lập trình và logic tổng quát, hiệu suất tổng thể đã gần đạt đến các mô hình hàng đầu như O3 và Gemini 2.5 Pro."
  },
  "baichuan/baichuan2-13b-chat": {
    "description": "Baichuan-13B là mô hình ngôn ngữ lớn mã nguồn mở có thể thương mại hóa với 130 tỷ tham số, được phát triển bởi Baichuan Intelligence, đã đạt được hiệu suất tốt nhất trong cùng kích thước trên các benchmark tiếng Trung và tiếng Anh."
  },
  "baidu/ERNIE-4.5-300B-A47B": {
    "description": "ERNIE-4.5-300B-A47B là một mô hình ngôn ngữ lớn dựa trên kiến trúc chuyên gia hỗn hợp (MoE) do công ty Baidu phát triển. Mô hình có tổng số 300 tỷ tham số, nhưng trong quá trình suy luận mỗi token chỉ kích hoạt 47 tỷ tham số, đảm bảo hiệu suất mạnh mẽ đồng thời tối ưu hóa hiệu quả tính toán. Là một trong những mô hình cốt lõi của dòng ERNIE 4.5, nó thể hiện khả năng xuất sắc trong các nhiệm vụ hiểu, tạo văn bản, suy luận và lập trình. Mô hình áp dụng phương pháp tiền huấn luyện MoE dị thể đa phương thức sáng tạo, thông qua huấn luyện kết hợp văn bản và hình ảnh, nâng cao hiệu quả tổng thể, đặc biệt nổi bật trong việc tuân thủ chỉ dẫn và ghi nhớ kiến thức thế giới."
  },
  "c4ai-aya-expanse-32b": {
    "description": "Aya Expanse là một mô hình đa ngôn ngữ hiệu suất cao 32B, được thiết kế để thách thức hiệu suất của các mô hình đơn ngôn ngữ thông qua việc tinh chỉnh theo chỉ dẫn, khai thác dữ liệu, đào tạo theo sở thích và hợp nhất mô hình. Nó hỗ trợ 23 ngôn ngữ."
  },
  "c4ai-aya-expanse-8b": {
    "description": "Aya Expanse là một mô hình đa ngôn ngữ hiệu suất cao 8B, được thiết kế để thách thức hiệu suất của các mô hình đơn ngôn ngữ thông qua việc tinh chỉnh theo chỉ dẫn, khai thác dữ liệu, đào tạo theo sở thích và hợp nhất mô hình. Nó hỗ trợ 23 ngôn ngữ."
  },
  "c4ai-aya-vision-32b": {
    "description": "Aya Vision là một mô hình đa phương tiện tiên tiến, thể hiện xuất sắc trên nhiều tiêu chuẩn chính về khả năng ngôn ngữ, văn bản và hình ảnh. Phiên bản 32 tỷ tham số này tập trung vào hiệu suất đa ngôn ngữ tiên tiến."
  },
  "c4ai-aya-vision-8b": {
    "description": "Aya Vision là một mô hình đa phương tiện tiên tiến, thể hiện xuất sắc trên nhiều tiêu chuẩn chính về khả năng ngôn ngữ, văn bản và hình ảnh. Phiên bản 8 tỷ tham số này tập trung vào độ trễ thấp và hiệu suất tối ưu."
  },
  "charglm-3": {
    "description": "CharGLM-3 được thiết kế đặc biệt cho vai trò và đồng hành cảm xúc, hỗ trợ trí nhớ nhiều vòng siêu dài và đối thoại cá nhân hóa, ứng dụng rộng rãi."
  },
  "charglm-4": {
    "description": "CharGLM-4 được thiết kế đặc biệt cho vai trò và sự đồng hành cảm xúc, hỗ trợ trí nhớ đa vòng dài và đối thoại cá nhân hóa, ứng dụng rộng rãi."
  },
  "chatglm3": {
    "description": "ChatGLM3 là mô hình đóng nguồn do Trung tâm AI Zhizhu và Phòng thí nghiệm KEG của Đại học Thanh Hoa phát hành. Mô hình này đã được tiền huấn luyện với lượng lớn các bộ định danh tiếng Trung và tiếng Anh, cũng như được huấn luyện để phù hợp với sở thích của con người. So với mô hình thế hệ đầu tiên, ChatGLM3 đã cải thiện 16%, 36% và 280% trên các bảng xếp hạng MMLU, C-Eval và GSM8K, đồng thời đứng đầu bảng xếp hạng C-Eval cho các tác vụ tiếng Trung. Mô hình này phù hợp cho các trường hợp yêu cầu cao về lượng kiến thức, khả năng suy luận và sáng tạo, như viết quảng cáo, viết tiểu thuyết, viết nội dung kiến thức, và tạo mã nguồn."
  },
  "chatglm3-6b-base": {
    "description": "ChatGLM3-6b-base là mô hình cơ bản có quy mô 6 tỷ tham số, thuộc thế hệ mới nhất của loạt ChatGLM do Zhipu phát triển."
  },
  "chatgpt-4o-latest": {
    "description": "ChatGPT-4o là một mô hình động, được cập nhật theo thời gian thực để giữ phiên bản mới nhất. Nó kết hợp khả năng hiểu và sinh ngôn ngữ mạnh mẽ, phù hợp cho các ứng dụng quy mô lớn, bao gồm dịch vụ khách hàng, giáo dục và hỗ trợ kỹ thuật."
  },
  "claude-2.0": {
    "description": "Claude 2 cung cấp những tiến bộ quan trọng trong khả năng cho doanh nghiệp, bao gồm ngữ cảnh 200K token hàng đầu trong ngành, giảm đáng kể tỷ lệ ảo giác của mô hình, nhắc nhở hệ thống và một tính năng kiểm tra mới: gọi công cụ."
  },
  "claude-2.1": {
    "description": "Claude 2 cung cấp những tiến bộ quan trọng trong khả năng cho doanh nghiệp, bao gồm ngữ cảnh 200K token hàng đầu trong ngành, giảm đáng kể tỷ lệ ảo giác của mô hình, nhắc nhở hệ thống và một tính năng kiểm tra mới: gọi công cụ."
  },
  "claude-3-5-haiku-20241022": {
    "description": "Claude 3.5 Haiku là mô hình thế hệ tiếp theo nhanh nhất của Anthropic. So với Claude 3 Haiku, Claude 3.5 Haiku đã cải thiện ở nhiều kỹ năng và vượt qua mô hình lớn nhất thế hệ trước là Claude 3 Opus trong nhiều bài kiểm tra trí tuệ."
  },
  "claude-3-5-sonnet-20240620": {
    "description": "Claude 3.5 Sonnet cung cấp khả năng vượt trội so với Opus và tốc độ nhanh hơn Sonnet, đồng thời giữ nguyên mức giá như Sonnet. Sonnet đặc biệt xuất sắc trong lập trình, khoa học dữ liệu, xử lý hình ảnh và các nhiệm vụ đại lý."
  },
  "claude-3-5-sonnet-20241022": {
    "description": "Claude 3.5 Sonnet cung cấp khả năng vượt xa Opus và tốc độ nhanh hơn Sonnet, đồng thời giữ mức giá giống như Sonnet. Sonnet đặc biệt xuất sắc trong lập trình, khoa học dữ liệu, xử lý hình ảnh và các nhiệm vụ đại diện."
  },
  "claude-3-7-sonnet-20250219": {
    "description": "Claude 3.7 Sonnet là mô hình AI mạnh nhất của Anthropic, với hiệu suất vượt trội so với các mô hình đối thủ và Claude 3 Opus, thể hiện xuất sắc trong nhiều đánh giá rộng rãi, đồng thời có tốc độ và chi phí tương đương với các mô hình tầm trung của chúng tôi."
  },
  "claude-3-haiku-20240307": {
    "description": "Claude 3 Haiku là mô hình nhanh nhất và gọn nhẹ nhất của Anthropic, được thiết kế để đạt được phản hồi gần như ngay lập tức. Nó có hiệu suất định hướng nhanh và chính xác."
  },
  "claude-3-opus-20240229": {
    "description": "Claude 3 Opus là mô hình mạnh mẽ nhất của Anthropic để xử lý các nhiệm vụ phức tạp. Nó thể hiện xuất sắc về hiệu suất, trí thông minh, sự trôi chảy và khả năng hiểu biết."
  },
  "claude-3-sonnet-20240229": {
    "description": "Claude 3 Sonnet cung cấp sự cân bằng lý tưởng giữa trí thông minh và tốc độ cho khối lượng công việc doanh nghiệp. Nó cung cấp hiệu suất tối đa với mức giá thấp hơn, đáng tin cậy và phù hợp cho triển khai quy mô lớn."
  },
  "claude-opus-4-1-20250805": {
    "description": "Claude Opus 4.1 là mô hình mạnh mẽ nhất mới nhất của Anthropic dành cho xử lý các nhiệm vụ phức tạp cao. Nó thể hiện xuất sắc về hiệu suất, trí tuệ, sự mượt mà và khả năng hiểu biết."
  },
  "claude-opus-4-20250514": {
    "description": "Claude Opus 4 là mô hình mạnh mẽ nhất của Anthropic được sử dụng để xử lý các nhiệm vụ phức tạp cao. Nó thể hiện xuất sắc về hiệu suất, trí tuệ, sự trôi chảy và khả năng hiểu biết."
  },
  "claude-sonnet-4-20250514": {
    "description": "Claude 4 Sonnet có thể tạo ra phản hồi gần như ngay lập tức hoặc suy nghĩ dần dần kéo dài, người dùng có thể thấy rõ những quá trình này. Người dùng API cũng có thể kiểm soát chi tiết thời gian suy nghĩ của mô hình."
  },
  "codegeex-4": {
    "description": "CodeGeeX-4 là trợ lý lập trình AI mạnh mẽ, hỗ trợ nhiều ngôn ngữ lập trình với câu hỏi thông minh và hoàn thành mã, nâng cao hiệu suất phát triển."
  },
  "codegeex4-all-9b": {
    "description": "CodeGeeX4-ALL-9B là một mô hình tạo mã đa ngôn ngữ, hỗ trợ đầy đủ các chức năng như hoàn thành và tạo mã, trình giải thích mã, tìm kiếm trên mạng, gọi hàm, và hỏi đáp mã cấp kho, bao phủ nhiều tình huống trong phát triển phần mềm. Đây là mô hình tạo mã hàng đầu với số tham số dưới 10B."
  },
  "codegemma": {
    "description": "CodeGemma là mô hình ngôn ngữ nhẹ chuyên dụng cho các nhiệm vụ lập trình khác nhau, hỗ trợ lặp lại và tích hợp nhanh chóng."
  },
  "codegemma:2b": {
    "description": "CodeGemma là mô hình ngôn ngữ nhẹ chuyên dụng cho các nhiệm vụ lập trình khác nhau, hỗ trợ lặp lại và tích hợp nhanh chóng."
  },
  "codellama": {
    "description": "Code Llama là một LLM tập trung vào việc sinh và thảo luận mã, kết hợp hỗ trợ cho nhiều ngôn ngữ lập trình, phù hợp cho môi trường phát triển."
  },
  "codellama/CodeLlama-34b-Instruct-hf": {
    "description": "Code Llama là một LLM tập trung vào việc tạo mã và thảo luận, kết hợp hỗ trợ nhiều ngôn ngữ lập trình, phù hợp cho môi trường phát triển."
  },
  "codellama:13b": {
    "description": "Code Llama là một LLM tập trung vào việc sinh và thảo luận mã, kết hợp hỗ trợ cho nhiều ngôn ngữ lập trình, phù hợp cho môi trường phát triển."
  },
  "codellama:34b": {
    "description": "Code Llama là một LLM tập trung vào việc sinh và thảo luận mã, kết hợp hỗ trợ cho nhiều ngôn ngữ lập trình, phù hợp cho môi trường phát triển."
  },
  "codellama:70b": {
    "description": "Code Llama là một LLM tập trung vào việc sinh và thảo luận mã, kết hợp hỗ trợ cho nhiều ngôn ngữ lập trình, phù hợp cho môi trường phát triển."
  },
  "codeqwen": {
    "description": "CodeQwen1.5 là mô hình ngôn ngữ quy mô lớn được đào tạo trên một lượng lớn dữ liệu mã, chuyên giải quyết các nhiệm vụ lập trình phức tạp."
  },
  "codestral": {
    "description": "Codestral là mô hình mã đầu tiên của Mistral AI, cung cấp hỗ trợ xuất sắc cho các nhiệm vụ sinh mã."
  },
  "codestral-latest": {
    "description": "Codestral là mô hình sinh mã tiên tiến tập trung vào việc sinh mã, tối ưu hóa cho các nhiệm vụ điền vào khoảng trống và hoàn thiện mã."
  },
  "codex-mini-latest": {
    "description": "codex-mini-latest là phiên bản tinh chỉnh của o4-mini, được thiết kế đặc biệt cho Codex CLI. Đối với việc sử dụng trực tiếp qua API, chúng tôi khuyến nghị bắt đầu từ gpt-4.1."
  },
  "cognitivecomputations/dolphin-mixtral-8x22b": {
    "description": "Dolphin Mixtral 8x22B là mô hình được thiết kế cho việc tuân thủ hướng dẫn, đối thoại và lập trình."
  },
  "cogview-4": {
    "description": "CogView-4 là mô hình tạo hình ảnh văn bản mã nguồn mở đầu tiên của Zhipu hỗ trợ tạo ký tự Trung Hoa, với sự cải tiến toàn diện về hiểu ngữ nghĩa, chất lượng tạo hình ảnh, khả năng tạo ký tự tiếng Trung và tiếng Anh, hỗ trợ đầu vào song ngữ Trung-Anh với độ dài tùy ý, có thể tạo hình ảnh với độ phân giải bất kỳ trong phạm vi cho phép."
  },
  "cohere-command-r": {
    "description": "Command R là một mô hình sinh tạo có thể mở rộng, nhắm đến RAG và Sử dụng Công cụ để cho phép AI quy mô sản xuất cho doanh nghiệp."
  },
  "cohere-command-r-plus": {
    "description": "Command R+ là mô hình tối ưu hóa RAG hiện đại, được thiết kế để xử lý khối lượng công việc cấp doanh nghiệp."
  },
  "cohere/Cohere-command-r": {
    "description": "Command R là một mô hình sinh có thể mở rộng, được thiết kế cho việc sử dụng RAG và công cụ, giúp doanh nghiệp triển khai AI cấp sản xuất."
  },
  "cohere/Cohere-command-r-plus": {
    "description": "Command R+ là mô hình tối ưu RAG tiên tiến nhất, được thiết kế để xử lý khối lượng công việc cấp doanh nghiệp."
  },
  "command": {
    "description": "Một mô hình đối thoại tuân theo chỉ dẫn, thể hiện chất lượng cao và đáng tin cậy trong các nhiệm vụ ngôn ngữ, đồng thời có độ dài ngữ cảnh dài hơn so với mô hình sinh cơ bản của chúng tôi."
  },
  "command-a-03-2025": {
    "description": "Command A là mô hình mạnh nhất mà chúng tôi đã phát triển cho đến nay, thể hiện xuất sắc trong việc sử dụng công cụ, đại lý, tạo ra thông tin tăng cường (RAG) và các ứng dụng đa ngôn ngữ. Command A có độ dài ngữ cảnh 256K, chỉ cần hai GPU để vận hành, và so với Command R+ 08-2024, hiệu suất tăng 150%."
  },
  "command-light": {
    "description": "Một phiên bản Command nhỏ hơn, nhanh hơn, gần như mạnh mẽ tương đương nhưng có tốc độ nhanh hơn."
  },
  "command-light-nightly": {
    "description": "Để rút ngắn khoảng cách thời gian giữa các phiên bản chính, chúng tôi đã phát hành phiên bản hàng đêm của mô hình Command. Đối với dòng command-light, phiên bản này được gọi là command-light-nightly. Xin lưu ý rằng command-light-nightly là phiên bản mới nhất, mang tính thử nghiệm cao và (có thể) không ổn định. Phiên bản hàng đêm sẽ được cập nhật định kỳ mà không có thông báo trước, vì vậy không nên sử dụng trong môi trường sản xuất."
  },
  "command-nightly": {
    "description": "Để rút ngắn khoảng cách thời gian giữa các phiên bản chính, chúng tôi đã phát hành phiên bản hàng đêm của mô hình Command. Đối với dòng Command, phiên bản này được gọi là command-cightly. Xin lưu ý rằng command-nightly là phiên bản mới nhất, mang tính thử nghiệm cao và (có thể) không ổn định. Phiên bản hàng đêm sẽ được cập nhật định kỳ mà không có thông báo trước, vì vậy không nên sử dụng trong môi trường sản xuất."
  },
  "command-r": {
    "description": "Command R là LLM được tối ưu hóa cho các nhiệm vụ đối thoại và ngữ cảnh dài, đặc biệt phù hợp cho tương tác động và quản lý kiến thức."
  },
  "command-r-03-2024": {
    "description": "Command R là một mô hình đối thoại tuân theo chỉ dẫn, thể hiện chất lượng cao hơn và đáng tin cậy hơn trong các nhiệm vụ ngôn ngữ, đồng thời có độ dài ngữ cảnh dài hơn so với các mô hình trước đây. Nó có thể được sử dụng cho các quy trình phức tạp như tạo mã, tạo ra thông tin tăng cường (RAG), sử dụng công cụ và đại lý."
  },
  "command-r-08-2024": {
    "description": "command-r-08-2024 là phiên bản cập nhật của mô hình Command R, được phát hành vào tháng 8 năm 2024."
  },
  "command-r-plus": {
    "description": "Command R+ là một mô hình ngôn ngữ lớn hiệu suất cao, được thiết kế cho các tình huống doanh nghiệp thực tế và ứng dụng phức tạp."
  },
  "command-r-plus-04-2024": {
    "description": "Command R+ là một mô hình đối thoại tuân theo chỉ dẫn, thể hiện chất lượng cao hơn và đáng tin cậy hơn trong các nhiệm vụ ngôn ngữ, đồng thời có độ dài ngữ cảnh dài hơn so với các mô hình trước đây. Nó phù hợp nhất cho các quy trình RAG phức tạp và việc sử dụng công cụ nhiều bước."
  },
  "command-r-plus-08-2024": {
    "description": "Command R+ là một mô hình đối thoại tuân theo hướng dẫn, thể hiện chất lượng cao hơn trong các nhiệm vụ ngôn ngữ, đáng tin cậy hơn và có độ dài ngữ cảnh dài hơn so với các mô hình trước đây. Nó phù hợp nhất cho các quy trình làm việc RAG phức tạp và việc sử dụng công cụ nhiều bước."
  },
  "command-r7b-12-2024": {
    "description": "command-r7b-12-2024 là một phiên bản cập nhật nhỏ gọn và hiệu quả, được phát hành vào tháng 12 năm 2024. Nó thể hiện xuất sắc trong các nhiệm vụ cần suy luận phức tạp và xử lý nhiều bước như RAG, sử dụng công cụ và đại lý."
  },
  "compound-beta": {
    "description": "Compound-beta là một hệ thống AI phức hợp, được hỗ trợ bởi nhiều mô hình có sẵn công khai trong GroqCloud, có khả năng thông minh và chọn lọc sử dụng công cụ để trả lời các truy vấn của người dùng."
  },
  "compound-beta-mini": {
    "description": "Compound-beta-mini là một hệ thống AI phức hợp, được hỗ trợ bởi các mô hình có sẵn công khai trong GroqCloud, có khả năng thông minh và chọn lọc sử dụng công cụ để trả lời các truy vấn của người dùng."
  },
  "computer-use-preview": {
    "description": "Mô hình computer-use-preview được thiết kế chuyên biệt cho “công cụ sử dụng máy tính”, được huấn luyện để hiểu và thực hiện các nhiệm vụ liên quan đến máy tính."
  },
  "dall-e-2": {
    "description": "Mô hình DALL·E thế hệ thứ hai, hỗ trợ tạo hình ảnh chân thực và chính xác hơn, với độ phân giải gấp 4 lần thế hệ đầu tiên."
  },
  "dall-e-3": {
    "description": "Mô hình DALL·E mới nhất, phát hành vào tháng 11 năm 2023. Hỗ trợ tạo hình ảnh chân thực và chính xác hơn, với khả năng thể hiện chi tiết mạnh mẽ hơn."
  },
  "databricks/dbrx-instruct": {
    "description": "DBRX Instruct cung cấp khả năng xử lý chỉ dẫn đáng tin cậy, hỗ trợ nhiều ứng dụng trong ngành."
  },
  "deepseek-ai/DeepSeek-R1": {
    "description": "DeepSeek-R1 là một mô hình suy diễn được điều khiển bởi học tăng cường (RL), giải quyết các vấn đề về tính lặp lại và khả năng đọc hiểu trong mô hình. Trước khi áp dụng RL, DeepSeek-R1 đã giới thiệu dữ liệu khởi động lạnh, tối ưu hóa thêm hiệu suất suy diễn. Nó thể hiện hiệu suất tương đương với OpenAI-o1 trong các nhiệm vụ toán học, mã và suy diễn, và thông qua phương pháp đào tạo được thiết kế cẩn thận, nâng cao hiệu quả tổng thể."
  },
  "deepseek-ai/DeepSeek-R1-0528": {
    "description": "DeepSeek R1 đã nâng cao đáng kể chiều sâu khả năng suy luận và phán đoán nhờ tận dụng tài nguyên tính toán tăng thêm và cơ chế tối ưu thuật toán trong quá trình huấn luyện sau. Mô hình thể hiện xuất sắc trong nhiều bài đánh giá chuẩn, bao gồm toán học, lập trình và logic chung. Hiệu suất tổng thể hiện gần đạt các mô hình hàng đầu như O3 và Gemini 2.5 Pro."
  },
  "deepseek-ai/DeepSeek-R1-0528-Qwen3-8B": {
    "description": "DeepSeek-R1-0528-Qwen3-8B là mô hình được chưng cất chuỗi suy nghĩ từ DeepSeek-R1-0528 sang Qwen3 8B Base. Mô hình đạt hiệu suất tiên tiến nhất (SOTA) trong các mô hình mã nguồn mở, vượt Qwen3 8B 10% trong bài kiểm tra AIME 2024 và đạt mức hiệu suất của Qwen3-235B-thinking. Mô hình thể hiện xuất sắc trong suy luận toán học, lập trình và logic chung, có kiến trúc giống Qwen3-8B nhưng dùng chung cấu hình tokenizer của DeepSeek-R1-0528."
  },
  "deepseek-ai/DeepSeek-R1-Distill-Llama-70B": {
    "description": "Mô hình chưng cất DeepSeek-R1, tối ưu hóa hiệu suất suy luận thông qua học tăng cường và dữ liệu khởi động lạnh, mô hình mã nguồn mở làm mới tiêu chuẩn đa nhiệm."
  },
  "deepseek-ai/DeepSeek-R1-Distill-Qwen-1.5B": {
    "description": "Mô hình chưng cất DeepSeek-R1, tối ưu hóa hiệu suất suy luận thông qua học tăng cường và dữ liệu khởi động lạnh, mô hình mã nguồn mở làm mới tiêu chuẩn đa nhiệm."
  },
  "deepseek-ai/DeepSeek-R1-Distill-Qwen-14B": {
    "description": "Mô hình chưng cất DeepSeek-R1, tối ưu hóa hiệu suất suy luận thông qua học tăng cường và dữ liệu khởi động lạnh, mô hình mã nguồn mở làm mới tiêu chuẩn đa nhiệm."
  },
  "deepseek-ai/DeepSeek-R1-Distill-Qwen-32B": {
    "description": "DeepSeek-R1-Distill-Qwen-32B là mô hình được tạo ra từ Qwen2.5-32B thông qua chưng cất kiến thức. Mô hình này sử dụng 800.000 mẫu được chọn lọc từ DeepSeek-R1 để tinh chỉnh, thể hiện hiệu suất xuất sắc trong nhiều lĩnh vực như toán học, lập trình và suy luận. Trong nhiều bài kiểm tra chuẩn như AIME 2024, MATH-500, GPQA Diamond, nó đã đạt được kết quả xuất sắc, trong đó đạt 94.3% độ chính xác trên MATH-500, thể hiện khả năng suy luận toán học mạnh mẽ."
  },
  "deepseek-ai/DeepSeek-R1-Distill-Qwen-7B": {
    "description": "DeepSeek-R1-Distill-Qwen-7B là mô hình được tạo ra từ Qwen2.5-Math-7B thông qua chưng cất kiến thức. Mô hình này sử dụng 800.000 mẫu được chọn lọc từ DeepSeek-R1 để tinh chỉnh, thể hiện khả năng suy luận xuất sắc. Trong nhiều bài kiểm tra chuẩn, nó đã thể hiện xuất sắc, trong đó đạt 92.8% độ chính xác trên MATH-500, đạt 55.5% tỷ lệ vượt qua trên AIME 2024, và đạt điểm 1189 trên CodeForces, thể hiện khả năng toán học và lập trình mạnh mẽ cho mô hình quy mô 7B."
  },
  "deepseek-ai/DeepSeek-V2.5": {
    "description": "DeepSeek V2.5 kết hợp các đặc điểm xuất sắc của các phiên bản trước, tăng cường khả năng tổng quát và mã hóa."
  },
  "deepseek-ai/DeepSeek-V3": {
    "description": "DeepSeek-V3 là một mô hình ngôn ngữ hỗn hợp chuyên gia (MoE) với 6710 tỷ tham số, sử dụng chú ý tiềm ẩn đa đầu (MLA) và kiến trúc DeepSeekMoE, kết hợp với chiến lược cân bằng tải không có tổn thất phụ trợ, tối ưu hóa hiệu suất suy diễn và đào tạo. Thông qua việc được tiền huấn luyện trên 14.8 triệu tỷ token chất lượng cao, và thực hiện tinh chỉnh giám sát và học tăng cường, DeepSeek-V3 vượt trội về hiệu suất so với các mô hình mã nguồn mở khác, gần gũi với các mô hình đóng nguồn hàng đầu."
  },
  "deepseek-ai/deepseek-llm-67b-chat": {
    "description": "DeepSeek 67B là mô hình tiên tiến được huấn luyện cho các cuộc đối thoại phức tạp."
  },
  "deepseek-ai/deepseek-r1": {
    "description": "LLM hiệu quả tiên tiến, xuất sắc trong suy luận, toán học và lập trình."
  },
  "deepseek-ai/deepseek-vl2": {
    "description": "DeepSeek-VL2 là một mô hình ngôn ngữ hình ảnh hỗn hợp chuyên gia (MoE) được phát triển dựa trên DeepSeekMoE-27B, sử dụng kiến trúc MoE với kích hoạt thưa, đạt được hiệu suất xuất sắc chỉ với 4.5B tham số được kích hoạt. Mô hình này thể hiện xuất sắc trong nhiều nhiệm vụ như hỏi đáp hình ảnh, nhận diện ký tự quang học, hiểu tài liệu/bảng/biểu đồ và định vị hình ảnh."
  },
  "deepseek-chat": {
    "description": "Mô hình mã nguồn mở mới kết hợp khả năng tổng quát và mã, không chỉ giữ lại khả năng đối thoại tổng quát của mô hình Chat ban đầu và khả năng xử lý mã mạnh mẽ của mô hình Coder, mà còn tốt hơn trong việc phù hợp với sở thích của con người. Hơn nữa, DeepSeek-V2.5 cũng đã đạt được sự cải thiện lớn trong nhiều khía cạnh như nhiệm vụ viết, theo dõi chỉ dẫn."
  },
  "deepseek-coder-33B-instruct": {
    "description": "DeepSeek Coder 33B là một mô hình ngôn ngữ mã, được đào tạo trên 20 triệu tỷ dữ liệu, trong đó 87% là mã và 13% là ngôn ngữ Trung và Anh. Mô hình này giới thiệu kích thước cửa sổ 16K và nhiệm vụ điền chỗ trống, cung cấp chức năng hoàn thành mã và điền đoạn mã ở cấp độ dự án."
  },
  "deepseek-coder-v2": {
    "description": "DeepSeek Coder V2 là mô hình mã nguồn mở hỗn hợp chuyên gia, thể hiện xuất sắc trong các nhiệm vụ mã, tương đương với GPT4-Turbo."
  },
  "deepseek-coder-v2:236b": {
    "description": "DeepSeek Coder V2 là mô hình mã nguồn mở hỗn hợp chuyên gia, thể hiện xuất sắc trong các nhiệm vụ mã, tương đương với GPT4-Turbo."
  },
  "deepseek-r1": {
    "description": "DeepSeek-R1 là một mô hình suy diễn được điều khiển bởi học tăng cường (RL), giải quyết các vấn đề về tính lặp lại và khả năng đọc hiểu trong mô hình. Trước khi áp dụng RL, DeepSeek-R1 đã giới thiệu dữ liệu khởi động lạnh, tối ưu hóa thêm hiệu suất suy diễn. Nó thể hiện hiệu suất tương đương với OpenAI-o1 trong các nhiệm vụ toán học, mã và suy diễn, và thông qua phương pháp đào tạo được thiết kế cẩn thận, nâng cao hiệu quả tổng thể."
  },
  "deepseek-r1-0528": {
    "description": "Mô hình phiên bản đầy đủ 685 tỷ tham số, phát hành ngày 28 tháng 5 năm 2025. DeepSeek-R1 sử dụng rộng rãi kỹ thuật học tăng cường trong giai đoạn huấn luyện sau, nâng cao đáng kể khả năng suy luận của mô hình dù có rất ít dữ liệu gán nhãn. Hiệu suất cao và năng lực mạnh mẽ trong các nhiệm vụ toán học, lập trình, suy luận ngôn ngữ tự nhiên."
  },
  "deepseek-r1-70b-fast-online": {
    "description": "DeepSeek R1 70B phiên bản nhanh, hỗ trợ tìm kiếm trực tuyến theo thời gian thực, cung cấp tốc độ phản hồi nhanh hơn trong khi vẫn giữ hiệu suất của mô hình."
  },
  "deepseek-r1-70b-online": {
    "description": "DeepSeek R1 70B phiên bản tiêu chuẩn, hỗ trợ tìm kiếm trực tuyến theo thời gian thực, phù hợp cho các nhiệm vụ đối thoại và xử lý văn bản cần thông tin mới nhất."
  },
  "deepseek-r1-distill-llama": {
    "description": "deepseek-r1-distill-llama là mô hình được chưng cất từ DeepSeek-R1 dựa trên Llama."
  },
  "deepseek-r1-distill-llama-70b": {
    "description": "DeepSeek R1 - mô hình lớn hơn và thông minh hơn trong bộ công cụ DeepSeek - đã được chưng cất vào kiến trúc Llama 70B. Dựa trên các bài kiểm tra chuẩn và đánh giá của con người, mô hình này thông minh hơn so với Llama 70B gốc, đặc biệt xuất sắc trong các nhiệm vụ yêu cầu độ chính xác về toán học và sự thật."
  },
  "deepseek-r1-distill-llama-8b": {
    "description": "Mô hình DeepSeek-R1-Distill được tinh chỉnh từ các mẫu do DeepSeek-R1 tạo ra cho các mô hình mã nguồn mở như Qwen, Llama thông qua công nghệ chưng cất kiến thức."
  },
  "deepseek-r1-distill-qianfan-llama-70b": {
    "description": "Được phát hành lần đầu vào ngày 14 tháng 2 năm 2025, được chắt lọc từ mô hình cơ sở Llama3_70B (Xây dựng với Meta Llama) bởi đội ngũ phát triển mô hình Qianfan, dữ liệu chắt lọc cũng đồng thời bổ sung tài liệu của Qianfan."
  },
  "deepseek-r1-distill-qianfan-llama-8b": {
    "description": "Được phát hành lần đầu vào ngày 14 tháng 2 năm 2025, được chắt lọc từ mô hình cơ sở Llama3_8B (Xây dựng với Meta Llama) bởi đội ngũ phát triển mô hình Qianfan, dữ liệu chắt lọc cũng đồng thời bổ sung tài liệu của Qianfan."
  },
  "deepseek-r1-distill-qwen": {
    "description": "deepseek-r1-distill-qwen là mô hình được chưng cất từ DeepSeek-R1 dựa trên Qwen."
  },
  "deepseek-r1-distill-qwen-1.5b": {
    "description": "Mô hình DeepSeek-R1-Distill được tinh chỉnh từ các mẫu do DeepSeek-R1 tạo ra cho các mô hình mã nguồn mở như Qwen, Llama thông qua công nghệ chưng cất kiến thức."
  },
  "deepseek-r1-distill-qwen-14b": {
    "description": "Mô hình DeepSeek-R1-Distill được tinh chỉnh từ các mẫu do DeepSeek-R1 tạo ra cho các mô hình mã nguồn mở như Qwen, Llama thông qua công nghệ chưng cất kiến thức."
  },
  "deepseek-r1-distill-qwen-32b": {
    "description": "Mô hình DeepSeek-R1-Distill được tinh chỉnh từ các mẫu do DeepSeek-R1 tạo ra cho các mô hình mã nguồn mở như Qwen, Llama thông qua công nghệ chưng cất kiến thức."
  },
  "deepseek-r1-distill-qwen-7b": {
    "description": "Mô hình DeepSeek-R1-Distill được tinh chỉnh từ các mẫu do DeepSeek-R1 tạo ra cho các mô hình mã nguồn mở như Qwen, Llama thông qua công nghệ chưng cất kiến thức."
  },
  "deepseek-r1-fast-online": {
    "description": "DeepSeek R1 phiên bản nhanh đầy đủ, hỗ trợ tìm kiếm trực tuyến theo thời gian thực, kết hợp sức mạnh của 671B tham số với tốc độ phản hồi nhanh hơn."
  },
  "deepseek-r1-online": {
    "description": "DeepSeek R1 phiên bản đầy đủ, có 671B tham số, hỗ trợ tìm kiếm trực tuyến theo thời gian thực, có khả năng hiểu và tạo ra mạnh mẽ hơn."
  },
  "deepseek-reasoner": {
    "description": "Mô hình suy diễn do DeepSeek phát triển. Trước khi đưa ra câu trả lời cuối cùng, mô hình sẽ xuất ra một đoạn nội dung chuỗi suy nghĩ để nâng cao độ chính xác của câu trả lời cuối."
  },
  "deepseek-v2": {
    "description": "DeepSeek V2 là mô hình ngôn ngữ Mixture-of-Experts hiệu quả, phù hợp cho các nhu cầu xử lý tiết kiệm."
  },
  "deepseek-v2:236b": {
    "description": "DeepSeek V2 236B là mô hình mã thiết kế của DeepSeek, cung cấp khả năng sinh mã mạnh mẽ."
  },
  "deepseek-v3": {
    "description": "DeepSeek-V3 là mô hình MoE tự phát triển của Công ty Nghiên cứu Công nghệ AI Độ Sâu Hàng Châu, có nhiều thành tích xuất sắc trong các bài kiểm tra, đứng đầu bảng xếp hạng mô hình mã nguồn mở. V3 so với mô hình V2.5 đã cải thiện tốc độ tạo ra gấp 3 lần, mang đến trải nghiệm sử dụng nhanh chóng và mượt mà hơn cho người dùng."
  },
  "deepseek-v3-0324": {
    "description": "DeepSeek-V3-0324 là mô hình MoE với 671B tham số, nổi bật trong khả năng lập trình và kỹ thuật, hiểu ngữ cảnh và xử lý văn bản dài."
  },
  "deepseek/deepseek-chat-v3-0324": {
    "description": "DeepSeek V3 là một mô hình hỗn hợp chuyên gia với 685B tham số, là phiên bản mới nhất trong dòng mô hình trò chuyện flagship của đội ngũ DeepSeek.\n\nNó kế thừa mô hình [DeepSeek V3](/deepseek/deepseek-chat-v3) và thể hiện xuất sắc trong nhiều nhiệm vụ."
  },
  "deepseek/deepseek-chat-v3-0324:free": {
    "description": "DeepSeek V3 là một mô hình hỗn hợp chuyên gia với 685B tham số, là phiên bản mới nhất trong dòng mô hình trò chuyện flagship của đội ngũ DeepSeek.\n\nNó kế thừa mô hình [DeepSeek V3](/deepseek/deepseek-chat-v3) và thể hiện xuất sắc trong nhiều nhiệm vụ."
  },
  "deepseek/deepseek-r1": {
    "description": "DeepSeek-R1 đã nâng cao khả năng suy luận của mô hình một cách đáng kể với rất ít dữ liệu được gán nhãn. Trước khi đưa ra câu trả lời cuối cùng, mô hình sẽ xuất ra một chuỗi suy nghĩ để nâng cao độ chính xác của câu trả lời cuối cùng."
  },
  "deepseek/deepseek-r1-0528": {
    "description": "DeepSeek-R1 đã cải thiện đáng kể khả năng suy luận của mô hình ngay cả khi có rất ít dữ liệu gán nhãn. Trước khi đưa ra câu trả lời cuối cùng, mô hình sẽ xuất ra một chuỗi suy nghĩ nhằm nâng cao độ chính xác của câu trả lời cuối."
  },
  "deepseek/deepseek-r1-0528:free": {
    "description": "DeepSeek-R1 đã cải thiện đáng kể khả năng suy luận của mô hình ngay cả khi có rất ít dữ liệu gán nhãn. Trước khi đưa ra câu trả lời cuối cùng, mô hình sẽ xuất ra một chuỗi suy nghĩ nhằm nâng cao độ chính xác của câu trả lời cuối."
  },
  "deepseek/deepseek-r1-distill-llama-70b": {
    "description": "DeepSeek R1 Distill Llama 70B là mô hình ngôn ngữ lớn dựa trên Llama3.3 70B, mô hình này sử dụng đầu ra tinh chỉnh từ DeepSeek R1 để đạt được hiệu suất cạnh tranh tương đương với các mô hình tiên tiến lớn."
  },
  "deepseek/deepseek-r1-distill-llama-8b": {
    "description": "DeepSeek R1 Distill Llama 8B là một mô hình ngôn ngữ lớn đã được tinh chế dựa trên Llama-3.1-8B-Instruct, được đào tạo bằng cách sử dụng đầu ra từ DeepSeek R1."
  },
  "deepseek/deepseek-r1-distill-qwen-14b": {
    "description": "DeepSeek R1 Distill Qwen 14B là một mô hình ngôn ngữ lớn đã được tinh chế dựa trên Qwen 2.5 14B, được đào tạo bằng cách sử dụng đầu ra từ DeepSeek R1. Mô hình này đã vượt qua o1-mini của OpenAI trong nhiều bài kiểm tra chuẩn, đạt được những thành tựu công nghệ tiên tiến nhất trong các mô hình dày đặc (dense models). Dưới đây là một số kết quả từ các bài kiểm tra chuẩn:\nAIME 2024 pass@1: 69.7\nMATH-500 pass@1: 93.9\nCodeForces Rating: 1481\nMô hình này đã thể hiện hiệu suất cạnh tranh tương đương với các mô hình tiên tiến lớn hơn thông qua việc tinh chỉnh từ đầu ra của DeepSeek R1."
  },
  "deepseek/deepseek-r1-distill-qwen-32b": {
    "description": "DeepSeek R1 Distill Qwen 32B là một mô hình ngôn ngữ lớn đã được tinh chế dựa trên Qwen 2.5 32B, được đào tạo bằng cách sử dụng đầu ra từ DeepSeek R1. Mô hình này đã vượt qua o1-mini của OpenAI trong nhiều bài kiểm tra chuẩn, đạt được những thành tựu công nghệ tiên tiến nhất trong các mô hình dày đặc (dense models). Dưới đây là một số kết quả từ các bài kiểm tra chuẩn:\nAIME 2024 pass@1: 72.6\nMATH-500 pass@1: 94.3\nCodeForces Rating: 1691\nMô hình này đã thể hiện hiệu suất cạnh tranh tương đương với các mô hình tiên tiến lớn hơn thông qua việc tinh chỉnh từ đầu ra của DeepSeek R1."
  },
  "deepseek/deepseek-r1/community": {
    "description": "DeepSeek R1 là mô hình mã nguồn mở mới nhất được phát hành bởi đội ngũ DeepSeek, có hiệu suất suy diễn rất mạnh mẽ, đặc biệt trong các nhiệm vụ toán học, lập trình và suy luận, đạt được mức độ tương đương với mô hình o1 của OpenAI."
  },
  "deepseek/deepseek-r1:free": {
    "description": "DeepSeek-R1 đã nâng cao khả năng suy luận của mô hình một cách đáng kể với rất ít dữ liệu được gán nhãn. Trước khi đưa ra câu trả lời cuối cùng, mô hình sẽ xuất ra một chuỗi suy nghĩ để nâng cao độ chính xác của câu trả lời cuối cùng."
  },
  "deepseek/deepseek-v3": {
    "description": "DeepSeek-V3 đã đạt được bước đột phá lớn về tốc độ suy diễn so với các mô hình trước đó. Nó đứng đầu trong số các mô hình mã nguồn mở và có thể so sánh với các mô hình đóng nguồn tiên tiến nhất trên toàn cầu. DeepSeek-V3 sử dụng kiến trúc Attention đa đầu (MLA) và DeepSeekMoE, những kiến trúc này đã được xác thực toàn diện trong DeepSeek-V2. Hơn nữa, DeepSeek-V3 đã sáng tạo ra một chiến lược phụ trợ không mất mát cho cân bằng tải và thiết lập mục tiêu đào tạo dự đoán đa nhãn để đạt được hiệu suất mạnh mẽ hơn."
  },
  "deepseek/deepseek-v3/community": {
    "description": "DeepSeek-V3 đã đạt được bước đột phá lớn về tốc độ suy diễn so với các mô hình trước đó. Nó đứng đầu trong số các mô hình mã nguồn mở và có thể so sánh với các mô hình đóng nguồn tiên tiến nhất trên toàn cầu. DeepSeek-V3 sử dụng kiến trúc Attention đa đầu (MLA) và DeepSeekMoE, những kiến trúc này đã được xác thực toàn diện trong DeepSeek-V2. Hơn nữa, DeepSeek-V3 đã sáng tạo ra một chiến lược phụ trợ không mất mát cho cân bằng tải và thiết lập mục tiêu đào tạo dự đoán đa nhãn để đạt được hiệu suất mạnh mẽ hơn."
  },
  "deepseek_r1": {
    "description": "DeepSeek-R1 là một mô hình suy luận được điều khiển bởi học tăng cường (RL), giải quyết các vấn đề về tính lặp lại và khả năng đọc hiểu trong mô hình. Trước khi áp dụng RL, DeepSeek-R1 đã giới thiệu dữ liệu khởi động lạnh, tối ưu hóa thêm hiệu suất suy luận. Nó thể hiện hiệu suất tương đương với OpenAI-o1 trong các nhiệm vụ toán học, mã và suy luận, và đã nâng cao hiệu quả tổng thể thông qua phương pháp huấn luyện được thiết kế cẩn thận."
  },
  "deepseek_r1_distill_llama_70b": {
    "description": "DeepSeek-R1-Distill-Llama-70B là mô hình được phát triển từ Llama-3.3-70B-Instruct thông qua quá trình tinh chế. Mô hình này là một phần của dòng DeepSeek-R1, thể hiện hiệu suất xuất sắc trong nhiều lĩnh vực như toán học, lập trình và suy luận thông qua việc tinh chỉnh bằng các mẫu được tạo ra từ DeepSeek-R1."
  },
  "deepseek_r1_distill_qwen_14b": {
    "description": "DeepSeek-R1-Distill-Qwen-14B là mô hình được phát triển từ Qwen2.5-14B thông qua quá trình tinh chế kiến thức. Mô hình này được tinh chỉnh bằng 800.000 mẫu được chọn từ DeepSeek-R1, thể hiện khả năng suy luận xuất sắc."
  },
  "deepseek_r1_distill_qwen_32b": {
    "description": "DeepSeek-R1-Distill-Qwen-32B là mô hình được phát triển từ Qwen2.5-32B thông qua quá trình tinh chế kiến thức. Mô hình này được tinh chỉnh bằng 800.000 mẫu được chọn từ DeepSeek-R1, thể hiện hiệu suất xuất sắc trong nhiều lĩnh vực như toán học, lập trình và suy luận."
  },
  "doubao-1.5-lite-32k": {
    "description": "Doubao-1.5-lite là mô hình phiên bản nhẹ thế hệ mới, tốc độ phản hồi cực nhanh, hiệu quả và độ trễ đạt tiêu chuẩn hàng đầu thế giới."
  },
  "doubao-1.5-pro-256k": {
    "description": "Doubao-1.5-pro-256k là phiên bản nâng cấp toàn diện dựa trên Doubao-1.5-Pro, hiệu quả tổng thể tăng 10%. Hỗ trợ suy luận với cửa sổ ngữ cảnh 256k, độ dài đầu ra tối đa lên đến 12k tokens. Hiệu suất cao hơn, cửa sổ lớn hơn, giá trị vượt trội, phù hợp với nhiều ứng dụng khác nhau."
  },
  "doubao-1.5-pro-32k": {
    "description": "Doubao-1.5-pro là mô hình chủ lực thế hệ mới, hiệu suất được nâng cấp toàn diện, thể hiện xuất sắc trong các lĩnh vực kiến thức, mã nguồn, suy luận, và nhiều hơn nữa."
  },
  "doubao-1.5-thinking-pro": {
    "description": "Mô hình tư duy sâu mới Doubao-1.5, nổi bật trong các lĩnh vực chuyên môn như toán học, lập trình, suy luận khoa học và các nhiệm vụ viết sáng tạo, đạt hoặc gần đạt trình độ hàng đầu trong ngành trên nhiều tiêu chuẩn uy tín như AIME 2024, Codeforces, GPQA. Hỗ trợ cửa sổ ngữ cảnh 128k, đầu ra 16k."
  },
  "doubao-1.5-thinking-pro-m": {
    "description": "Doubao-1.5 là mô hình tư duy sâu hoàn toàn mới (phiên bản m có khả năng suy luận đa phương thức sâu nguyên bản), thể hiện xuất sắc trong các lĩnh vực chuyên môn như toán học, lập trình, suy luận khoa học và các nhiệm vụ sáng tạo chung. Đạt hoặc gần đạt trình độ hàng đầu ngành trên nhiều chuẩn đánh giá uy tín như AIME 2024, Codeforces, GPQA. Hỗ trợ cửa sổ ngữ cảnh 128k, đầu ra 16k."
  },
  "doubao-1.5-thinking-vision-pro": {
    "description": "Mô hình tư duy sâu đa phương thức hoàn toàn mới, có khả năng hiểu và suy luận đa phương thức tổng quát mạnh mẽ, đạt hiệu suất SOTA trên 37 trong số 59 chuẩn đánh giá công khai."
  },
  "doubao-1.5-ui-tars": {
    "description": "Doubao-1.5-UI-TARS là mô hình Agent nguyên bản hướng tới tương tác giao diện đồ họa (GUI). Thông qua khả năng nhận thức, suy luận và hành động giống con người, tương tác liền mạch với GUI."
  },
  "doubao-1.5-vision-lite": {
    "description": "Doubao-1.5-vision-lite là mô hình đa phương tiện lớn được nâng cấp mới, hỗ trợ nhận diện hình ảnh với bất kỳ độ phân giải nào và tỷ lệ dài rộng cực đoan, tăng cường khả năng suy luận hình ảnh, nhận diện tài liệu, hiểu thông tin chi tiết và tuân thủ hướng dẫn. Hỗ trợ cửa sổ ngữ cảnh 128k, độ dài đầu ra tối đa 16k tokens."
  },
  "doubao-1.5-vision-pro": {
    "description": "Doubao-1.5-vision-pro là mô hình đa phương thức lớn được nâng cấp hoàn toàn mới, hỗ trợ nhận dạng hình ảnh với độ phân giải tùy ý và tỷ lệ khung hình cực đoan, tăng cường khả năng suy luận thị giác, nhận dạng tài liệu, hiểu thông tin chi tiết và tuân thủ chỉ dẫn."
  },
  "doubao-1.5-vision-pro-32k": {
    "description": "Doubao-1.5-vision-pro là mô hình đa phương thức lớn được nâng cấp hoàn toàn mới, hỗ trợ nhận dạng hình ảnh với độ phân giải tùy ý và tỷ lệ khung hình cực đoan, tăng cường khả năng suy luận thị giác, nhận dạng tài liệu, hiểu thông tin chi tiết và tuân thủ chỉ dẫn."
  },
  "doubao-lite-128k": {
    "description": "Sở hữu tốc độ phản hồi tối ưu, hiệu quả chi phí tốt hơn, cung cấp lựa chọn linh hoạt hơn cho các kịch bản khác nhau của khách hàng. Hỗ trợ suy luận và tinh chỉnh với cửa sổ ngữ cảnh 128k."
  },
  "doubao-lite-32k": {
    "description": "Sở hữu tốc độ phản hồi tối ưu, hiệu quả chi phí tốt hơn, cung cấp lựa chọn linh hoạt hơn cho các kịch bản khác nhau của khách hàng. Hỗ trợ suy luận và tinh chỉnh với cửa sổ ngữ cảnh 32k."
  },
  "doubao-lite-4k": {
    "description": "Sở hữu tốc độ phản hồi tối ưu, hiệu quả chi phí tốt hơn, cung cấp lựa chọn linh hoạt hơn cho các kịch bản khác nhau của khách hàng. Hỗ trợ suy luận và tinh chỉnh với cửa sổ ngữ cảnh 4k."
  },
  "doubao-pro-256k": {
    "description": "Mô hình chủ lực với hiệu quả tốt nhất, phù hợp xử lý các nhiệm vụ phức tạp, có hiệu quả xuất sắc trong các kịch bản như hỏi đáp tham khảo, tóm tắt, sáng tạo, phân loại văn bản, nhập vai. Hỗ trợ suy luận và tinh chỉnh với cửa sổ ngữ cảnh 256k."
  },
  "doubao-pro-32k": {
    "description": "Mô hình chủ lực với hiệu quả tốt nhất, phù hợp xử lý các nhiệm vụ phức tạp, có hiệu quả xuất sắc trong các kịch bản như hỏi đáp tham khảo, tóm tắt, sáng tạo, phân loại văn bản, nhập vai. Hỗ trợ suy luận và tinh chỉnh với cửa sổ ngữ cảnh 32k."
  },
  "doubao-seed-1.6": {
    "description": "Doubao-Seed-1.6 là mô hình suy nghĩ sâu đa phương thức hoàn toàn mới, hỗ trợ ba chế độ suy nghĩ auto/thinking/non-thinking. Ở chế độ non-thinking, hiệu quả mô hình cải thiện đáng kể so với Doubao-1.5-pro/250115. Hỗ trợ cửa sổ ngữ cảnh 256k, độ dài đầu ra tối đa 16k tokens."
  },
  "doubao-seed-1.6-flash": {
    "description": "Doubao-Seed-1.6-flash là mô hình suy nghĩ sâu đa phương thức với tốc độ suy luận tối ưu, TPOT chỉ cần 10ms; đồng thời hỗ trợ hiểu văn bản và hình ảnh, khả năng hiểu văn bản vượt trội so với thế hệ lite trước, khả năng hiểu hình ảnh sánh ngang với các mô hình pro của đối thủ. Hỗ trợ cửa sổ ngữ cảnh 256k, độ dài đầu ra tối đa 16k tokens."
  },
  "doubao-seed-1.6-thinking": {
    "description": "Mô hình Doubao-Seed-1.6-thinking có khả năng suy nghĩ được tăng cường đáng kể, so với Doubao-1.5-thinking-pro, nâng cao hơn nữa các năng lực cơ bản như lập trình, toán học, suy luận logic, đồng thời hỗ trợ hiểu hình ảnh. Hỗ trợ cửa sổ ngữ cảnh 256k, độ dài đầu ra tối đa 16k tokens."
  },
  "doubao-seedream-3-0-t2i-250415": {
    "description": "Mô hình tạo hình ảnh Doubao do đội Seed của ByteDance phát triển, hỗ trợ đầu vào văn bản và hình ảnh, mang lại trải nghiệm tạo hình ảnh chất lượng cao và kiểm soát tốt. Tạo hình ảnh dựa trên từ khóa văn bản."
  },
  "doubao-vision-lite-32k": {
    "description": "Mô hình Doubao-vision là mô hình đa phương thức lớn do Doubao phát triển, có khả năng hiểu và suy luận hình ảnh mạnh mẽ, cùng khả năng hiểu chỉ dẫn chính xác. Mô hình thể hiện hiệu suất vượt trội trong việc trích xuất thông tin văn bản từ hình ảnh và các nhiệm vụ suy luận dựa trên hình ảnh, có thể ứng dụng trong các nhiệm vụ hỏi đáp thị giác phức tạp và đa dạng hơn."
  },
  "doubao-vision-pro-32k": {
    "description": "Mô hình Doubao-vision là mô hình đa phương thức lớn do Doubao phát triển, có khả năng hiểu và suy luận hình ảnh mạnh mẽ, cùng khả năng hiểu chỉ dẫn chính xác. Mô hình thể hiện hiệu suất vượt trội trong việc trích xuất thông tin văn bản từ hình ảnh và các nhiệm vụ suy luận dựa trên hình ảnh, có thể ứng dụng trong các nhiệm vụ hỏi đáp thị giác phức tạp và đa dạng hơn."
  },
  "emohaa": {
    "description": "Emohaa là mô hình tâm lý, có khả năng tư vấn chuyên nghiệp, giúp người dùng hiểu các vấn đề cảm xúc."
  },
  "ernie-3.5-128k": {
    "description": "Mô hình ngôn ngữ lớn quy mô lớn tự phát triển của Baidu, bao phủ một lượng lớn tài liệu tiếng Trung và tiếng Anh, có khả năng tổng quát mạnh mẽ, đáp ứng hầu hết các yêu cầu về đối thoại hỏi đáp, tạo nội dung, và ứng dụng plugin; hỗ trợ tự động kết nối với plugin tìm kiếm của Baidu, đảm bảo thông tin hỏi đáp kịp thời."
  },
  "ernie-3.5-8k": {
    "description": "Mô hình ngôn ngữ lớn quy mô lớn tự phát triển của Baidu, bao phủ một lượng lớn tài liệu tiếng Trung và tiếng Anh, có khả năng tổng quát mạnh mẽ, đáp ứng hầu hết các yêu cầu về đối thoại hỏi đáp, tạo nội dung, và ứng dụng plugin; hỗ trợ tự động kết nối với plugin tìm kiếm của Baidu, đảm bảo thông tin hỏi đáp kịp thời."
  },
  "ernie-3.5-8k-preview": {
    "description": "Mô hình ngôn ngữ lớn quy mô lớn tự phát triển của Baidu, bao phủ một lượng lớn tài liệu tiếng Trung và tiếng Anh, có khả năng tổng quát mạnh mẽ, đáp ứng hầu hết các yêu cầu về đối thoại hỏi đáp, tạo nội dung, và ứng dụng plugin; hỗ trợ tự động kết nối với plugin tìm kiếm của Baidu, đảm bảo thông tin hỏi đáp kịp thời."
  },
  "ernie-4.0-8k-latest": {
    "description": "Mô hình ngôn ngữ lớn siêu quy mô tự phát triển của Baidu, so với ERNIE 3.5 đã thực hiện nâng cấp toàn diện về khả năng mô hình, phù hợp rộng rãi với các tình huống nhiệm vụ phức tạp trong nhiều lĩnh vực; hỗ trợ tự động kết nối với plugin tìm kiếm của Baidu, đảm bảo thông tin hỏi đáp kịp thời."
  },
  "ernie-4.0-8k-preview": {
    "description": "Mô hình ngôn ngữ lớn siêu quy mô tự phát triển của Baidu, so với ERNIE 3.5 đã thực hiện nâng cấp toàn diện về khả năng mô hình, phù hợp rộng rãi với các tình huống nhiệm vụ phức tạp trong nhiều lĩnh vực; hỗ trợ tự động kết nối với plugin tìm kiếm của Baidu, đảm bảo thông tin hỏi đáp kịp thời."
  },
  "ernie-4.0-turbo-128k": {
    "description": "Mô hình ngôn ngữ lớn siêu quy mô tự phát triển của Baidu, có hiệu suất tổng thể xuất sắc, phù hợp rộng rãi với các tình huống nhiệm vụ phức tạp trong nhiều lĩnh vực; hỗ trợ tự động kết nối với plugin tìm kiếm của Baidu, đảm bảo thông tin hỏi đáp kịp thời. So với ERNIE 4.0, hiệu suất tốt hơn."
  },
  "ernie-4.0-turbo-8k-latest": {
    "description": "Mô hình ngôn ngữ lớn siêu quy mô tự phát triển của Baidu, có hiệu suất tổng thể xuất sắc, phù hợp rộng rãi với các tình huống nhiệm vụ phức tạp trong nhiều lĩnh vực; hỗ trợ tự động kết nối với plugin tìm kiếm của Baidu, đảm bảo thông tin hỏi đáp kịp thời. So với ERNIE 4.0, hiệu suất tốt hơn."
  },
  "ernie-4.0-turbo-8k-preview": {
    "description": "Mô hình ngôn ngữ lớn siêu quy mô tự phát triển của Baidu, có hiệu suất tổng thể xuất sắc, phù hợp rộng rãi với các tình huống nhiệm vụ phức tạp trong nhiều lĩnh vực; hỗ trợ tự động kết nối với plugin tìm kiếm của Baidu, đảm bảo thông tin hỏi đáp kịp thời. So với ERNIE 4.0, hiệu suất tốt hơn."
  },
  "ernie-4.5-8k-preview": {
    "description": "Mô hình lớn văn tâm 4.5 là thế hệ mới của mô hình nền tảng đa phương tiện tự phát triển của Baidu, đạt được tối ưu hóa hợp tác thông qua mô hình hóa đa phương tiện, có khả năng hiểu đa phương tiện xuất sắc; có khả năng ngôn ngữ tinh vi hơn, khả năng hiểu, tạo ra, logic và ghi nhớ được cải thiện toàn diện, giảm ảo giác, khả năng suy luận logic và mã được nâng cao rõ rệt."
  },
  "ernie-4.5-turbo-128k": {
    "description": "Wenxin 4.5 Turbo có sự cải thiện rõ rệt trong việc giảm ảo giác, suy luận logic và khả năng lập trình. So với Wenxin 4.5, tốc độ nhanh hơn và giá cả thấp hơn. Khả năng của mô hình được nâng cao toàn diện, đáp ứng tốt hơn cho việc xử lý đối thoại dài với nhiều vòng và nhiệm vụ hiểu biết hỏi đáp tài liệu dài."
  },
  "ernie-4.5-turbo-32k": {
    "description": "Wenxin 4.5 Turbo cũng có sự cải thiện rõ rệt trong việc giảm ảo giác, suy luận logic và khả năng lập trình. So với Wenxin 4.5, tốc độ nhanh hơn và giá cả thấp hơn. Khả năng sáng tác văn bản, hỏi đáp kiến thức được nâng cao đáng kể. Độ dài đầu ra và độ trễ câu hoàn chỉnh so với ERNIE 4.5 có sự gia tăng."
  },
  "ernie-4.5-turbo-vl-32k": {
    "description": "Phiên bản hoàn toàn mới của mô hình lớn Wenxin, khả năng hiểu, sáng tác, dịch thuật và lập trình được cải thiện đáng kể, lần đầu tiên hỗ trợ độ dài ngữ cảnh 32K, độ trễ của token đầu tiên giảm đáng kể."
  },
  "ernie-char-8k": {
    "description": "Mô hình ngôn ngữ lớn theo ngữ cảnh tự phát triển của Baidu, phù hợp cho các ứng dụng như NPC trong trò chơi, đối thoại dịch vụ khách hàng, và vai trò trong đối thoại, có phong cách nhân vật rõ ràng và nhất quán, khả năng tuân theo lệnh mạnh mẽ, hiệu suất suy luận tốt hơn."
  },
  "ernie-char-fiction-8k": {
    "description": "Mô hình ngôn ngữ lớn theo ngữ cảnh tự phát triển của Baidu, phù hợp cho các ứng dụng như NPC trong trò chơi, đối thoại dịch vụ khách hàng, và vai trò trong đối thoại, có phong cách nhân vật rõ ràng và nhất quán, khả năng tuân theo lệnh mạnh mẽ, hiệu suất suy luận tốt hơn."
  },
  "ernie-irag-edit": {
    "description": "Mô hình chỉnh sửa hình ảnh ERNIE iRAG do Baidu tự phát triển hỗ trợ các thao tác như xóa (erase), tô lại (repaint), tạo biến thể (variation) dựa trên hình ảnh."
  },
  "ernie-lite-8k": {
    "description": "ERNIE Lite là mô hình ngôn ngữ lớn nhẹ tự phát triển của Baidu, kết hợp hiệu suất mô hình xuất sắc với hiệu suất suy luận, phù hợp cho việc sử dụng trên thẻ tăng tốc AI với công suất thấp."
  },
  "ernie-lite-pro-128k": {
    "description": "Mô hình ngôn ngữ lớn nhẹ tự phát triển của Baidu, kết hợp hiệu suất mô hình xuất sắc với hiệu suất suy luận, hiệu suất tốt hơn ERNIE Lite, phù hợp cho việc sử dụng trên thẻ tăng tốc AI với công suất thấp."
  },
  "ernie-novel-8k": {
    "description": "Mô hình ngôn ngữ lớn tổng quát tự phát triển của Baidu, có lợi thế rõ rệt trong khả năng viết tiếp tiểu thuyết, cũng có thể được sử dụng trong các tình huống như kịch ngắn, phim ảnh."
  },
  "ernie-speed-128k": {
    "description": "Mô hình ngôn ngữ lớn hiệu suất cao tự phát triển của Baidu, được phát hành vào năm 2024, có khả năng tổng quát xuất sắc, phù hợp làm mô hình nền để tinh chỉnh, xử lý tốt hơn các vấn đề trong tình huống cụ thể, đồng thời có hiệu suất suy luận xuất sắc."
  },
  "ernie-speed-pro-128k": {
    "description": "Mô hình ngôn ngữ lớn hiệu suất cao tự phát triển của Baidu, được phát hành vào năm 2024, có khả năng tổng quát xuất sắc, hiệu suất tốt hơn ERNIE Speed, phù hợp làm mô hình nền để tinh chỉnh, xử lý tốt hơn các vấn đề trong tình huống cụ thể, đồng thời có hiệu suất suy luận xuất sắc."
  },
  "ernie-tiny-8k": {
    "description": "ERNIE Tiny là mô hình ngôn ngữ lớn hiệu suất siêu cao tự phát triển của Baidu, có chi phí triển khai và tinh chỉnh thấp nhất trong dòng sản phẩm văn tâm."
  },
  "ernie-x1-32k": {
    "description": "Có khả năng hiểu, lập kế hoạch, phản ánh và tiến hóa mạnh mẽ hơn. Là một mô hình tư duy sâu sắc toàn diện hơn, Wenxin X1 kết hợp độ chính xác, sự sáng tạo và văn phong, thể hiện xuất sắc trong các lĩnh vực như hỏi đáp kiến thức tiếng Trung, sáng tác văn học, viết tài liệu, đối thoại hàng ngày, suy luận logic, tính toán phức tạp và gọi công cụ."
  },
  "ernie-x1-32k-preview": {
    "description": "Mô hình lớn Wenxin X1 có khả năng hiểu, lập kế hoạch, phản ánh và tiến hóa mạnh mẽ hơn. Là một mô hình tư duy sâu sắc toàn diện hơn, Wenxin X1 kết hợp độ chính xác, sự sáng tạo và văn phong, đặc biệt xuất sắc trong các lĩnh vực như hỏi đáp kiến thức tiếng Trung, sáng tác văn học, viết tài liệu, đối thoại hàng ngày, suy luận logic, tính toán phức tạp và gọi công cụ."
  },
  "ernie-x1-turbo-32k": {
    "description": "So với ERNIE-X1-32K, mô hình này có hiệu suất và hiệu quả tốt hơn."
  },
  "flux-1-schnell": {
    "description": "Mô hình tạo hình ảnh từ văn bản 12 tỷ tham số do Black Forest Labs phát triển, sử dụng kỹ thuật chưng cất khuếch tán đối kháng tiềm ẩn, có thể tạo hình ảnh chất lượng cao trong 1 đến 4 bước. Mô hình có hiệu suất tương đương các sản phẩm đóng nguồn và được phát hành dưới giấy phép Apache-2.0, phù hợp cho cá nhân, nghiên cứu và thương mại."
  },
  "flux-dev": {
    "description": "FLUX.1 [dev] là mô hình tinh luyện mã nguồn mở dành cho ứng dụng phi thương mại. FLUX.1 [dev] duy trì chất lượng hình ảnh và khả năng tuân thủ chỉ dẫn gần tương đương phiên bản chuyên nghiệp FLUX, đồng thời có hiệu suất vận hành cao hơn. So với mô hình chuẩn cùng kích thước, nó sử dụng tài nguyên hiệu quả hơn."
  },
  "flux-kontext-max": {
<<<<<<< HEAD
    "description": "Công nghệ tạo và chỉnh sửa hình ảnh theo ngữ cảnh tiên tiến nhất — kết hợp văn bản và hình ảnh để mang lại kết quả chính xác, mạch lạc."
=======
    "description": "Tạo và chỉnh sửa hình ảnh theo ngữ cảnh tiên tiến nhất — kết hợp văn bản và hình ảnh để có kết quả chính xác, mạch lạc."
>>>>>>> 8d479074
  },
  "flux-kontext-pro": {
    "description": "Tạo và chỉnh sửa hình ảnh theo ngữ cảnh tiên tiến nhất — kết hợp văn bản và hình ảnh để đạt được kết quả chính xác, mạch lạc."
  },
  "flux-kontext/dev": {
    "description": "Mô hình FLUX.1 tập trung vào nhiệm vụ chỉnh sửa hình ảnh, hỗ trợ đầu vào văn bản và hình ảnh."
  },
  "flux-merged": {
    "description": "Mô hình FLUX.1-merged kết hợp các đặc tính sâu sắc được khám phá trong giai đoạn phát triển của \"DEV\" và ưu thế thực thi nhanh của \"Schnell\". Qua đó, FLUX.1-merged không chỉ nâng cao giới hạn hiệu suất mà còn mở rộng phạm vi ứng dụng."
  },
  "flux-pro": {
<<<<<<< HEAD
    "description": "Mô hình tạo ảnh AI thương mại hàng đầu — chất lượng hình ảnh vô song và độ đa dạng cao của các kết quả đầu ra."
  },
  "flux-pro-1.1": {
    "description": "Mô hình tạo ảnh AI chuyên nghiệp phiên bản nâng cấp — cung cấp chất lượng hình ảnh xuất sắc và khả năng tuân thủ chính xác các gợi ý."
  },
  "flux-pro-1.1-ultra": {
    "description": "Tạo ảnh AI độ phân giải siêu cao — hỗ trợ xuất hình 4 megapixel, tạo ảnh siêu sắc nét trong vòng 10 giây."
=======
    "description": "Mô hình tạo ảnh AI thương mại hàng đầu — chất lượng hình ảnh vô song và độ đa dạng đầu ra vượt trội."
  },
  "flux-pro-1.1": {
    "description": "Mô hình tạo ảnh AI chuyên nghiệp phiên bản nâng cấp — cung cấp chất lượng hình ảnh vượt trội và khả năng tuân thủ chính xác các gợi ý."
  },
  "flux-pro-1.1-ultra": {
    "description": "Tạo ảnh AI độ phân giải cực cao — hỗ trợ xuất ảnh 4 megapixel, tạo ảnh siêu nét trong vòng 10 giây."
>>>>>>> 8d479074
  },
  "flux-pro/kontext": {
    "description": "FLUX.1 Kontext [pro] có khả năng xử lý văn bản và hình ảnh tham khảo làm đầu vào, thực hiện chỉnh sửa cục bộ có mục tiêu và biến đổi cảnh tổng thể phức tạp một cách liền mạch."
  },
  "flux-schnell": {
    "description": "FLUX.1 [schnell] là mô hình ít bước tiên tiến nhất mã nguồn mở hiện nay, vượt trội so với các đối thủ cùng loại và thậm chí hơn cả các mô hình không tinh luyện mạnh như Midjourney v6.0 và DALL·E 3 (HD). Mô hình được tinh chỉnh đặc biệt để giữ lại toàn bộ đa dạng đầu ra giai đoạn tiền huấn luyện, so với các mô hình tiên tiến trên thị trường, FLUX.1 [schnell] cải thiện đáng kể chất lượng hình ảnh, tuân thủ chỉ dẫn, thay đổi kích thước/tỷ lệ, xử lý phông chữ và đa dạng đầu ra, mang đến trải nghiệm tạo hình ảnh sáng tạo phong phú hơn cho người dùng."
  },
  "flux.1-schnell": {
    "description": "Bộ biến đổi luồng hiệu chỉnh với 12 tỷ tham số, có khả năng tạo hình ảnh dựa trên mô tả văn bản."
  },
  "flux/krea": {
    "description": "Flux Krea [dev] là một mô hình tạo hình ảnh với sở thích thẩm mỹ, nhằm tạo ra hình ảnh chân thực và tự nhiên hơn."
  },
  "flux/schnell": {
    "description": "FLUX.1 [schnell] là mô hình tạo hình ảnh với 12 tỷ tham số, tập trung vào việc tạo hình ảnh chất lượng cao nhanh chóng."
  },
  "gemini-1.0-pro-001": {
    "description": "Gemini 1.0 Pro 001 (Tuning) cung cấp hiệu suất ổn định và có thể điều chỉnh, là lựa chọn lý tưởng cho các giải pháp nhiệm vụ phức tạp."
  },
  "gemini-1.0-pro-002": {
    "description": "Gemini 1.0 Pro 002 (Tuning) cung cấp hỗ trợ đa phương thức xuất sắc, tập trung vào việc giải quyết hiệu quả các nhiệm vụ phức tạp."
  },
  "gemini-1.0-pro-latest": {
    "description": "Gemini 1.0 Pro là mô hình AI hiệu suất cao của Google, được thiết kế để mở rộng cho nhiều nhiệm vụ."
  },
  "gemini-1.5-flash-001": {
    "description": "Gemini 1.5 Flash 001 là một mô hình đa phương thức hiệu quả, hỗ trợ mở rộng cho nhiều ứng dụng."
  },
  "gemini-1.5-flash-002": {
    "description": "Gemini 1.5 Flash 002 là một mô hình đa phương thức hiệu quả, hỗ trợ mở rộng cho nhiều ứng dụng."
  },
  "gemini-1.5-flash-8b": {
    "description": "Gemini 1.5 Flash 8B là một mô hình đa phương thức hiệu quả, hỗ trợ mở rộng cho nhiều ứng dụng."
  },
  "gemini-1.5-flash-8b-exp-0924": {
    "description": "Gemini 1.5 Flash 8B 0924 là mô hình thử nghiệm mới nhất, có sự cải thiện đáng kể về hiệu suất trong các trường hợp sử dụng văn bản và đa phương thức."
  },
  "gemini-1.5-flash-8b-latest": {
    "description": "Gemini 1.5 Flash 8B là một mô hình đa chế độ hiệu quả, hỗ trợ mở rộng ứng dụng rộng rãi."
  },
  "gemini-1.5-flash-exp-0827": {
    "description": "Gemini 1.5 Flash 0827 cung cấp khả năng xử lý đa phương tiện tối ưu, áp dụng cho nhiều tình huống tác vụ phức tạp."
  },
  "gemini-1.5-flash-latest": {
    "description": "Gemini 1.5 Flash là mô hình AI đa phương thức mới nhất của Google, có khả năng xử lý nhanh, hỗ trợ đầu vào văn bản, hình ảnh và video, phù hợp cho việc mở rộng hiệu quả cho nhiều nhiệm vụ."
  },
  "gemini-1.5-pro-001": {
    "description": "Gemini 1.5 Pro 001 là giải pháp AI đa phương thức có thể mở rộng, hỗ trợ nhiều nhiệm vụ phức tạp."
  },
  "gemini-1.5-pro-002": {
    "description": "Gemini 1.5 Pro 002 là mô hình sẵn sàng cho sản xuất mới nhất, cung cấp đầu ra chất lượng cao hơn, đặc biệt là trong các nhiệm vụ toán học, ngữ cảnh dài và thị giác."
  },
  "gemini-1.5-pro-exp-0801": {
    "description": "Gemini 1.5 Pro 0801 cung cấp khả năng xử lý đa phương tiện xuất sắc, mang lại tính linh hoạt cao hơn cho việc phát triển ứng dụng."
  },
  "gemini-1.5-pro-exp-0827": {
    "description": "Gemini 1.5 Pro 0827 kết hợp công nghệ tối ưu hóa mới nhất, mang lại khả năng xử lý dữ liệu đa phương tiện hiệu quả hơn."
  },
  "gemini-1.5-pro-latest": {
    "description": "Gemini 1.5 Pro hỗ trợ lên đến 2 triệu tokens, là lựa chọn lý tưởng cho mô hình đa phương thức trung bình, phù hợp cho hỗ trợ đa diện cho các nhiệm vụ phức tạp."
  },
  "gemini-2.0-flash": {
    "description": "Gemini 2.0 Flash cung cấp các tính năng và cải tiến thế hệ tiếp theo, bao gồm tốc độ vượt trội, sử dụng công cụ bản địa, tạo đa phương tiện và cửa sổ ngữ cảnh 1M token."
  },
  "gemini-2.0-flash-001": {
    "description": "Gemini 2.0 Flash cung cấp các tính năng và cải tiến thế hệ tiếp theo, bao gồm tốc độ vượt trội, sử dụng công cụ bản địa, tạo đa phương tiện và cửa sổ ngữ cảnh 1M token."
  },
  "gemini-2.0-flash-exp": {
    "description": "Biến thể mô hình Gemini 2.0 Flash, được tối ưu hóa cho hiệu quả chi phí và độ trễ thấp."
  },
  "gemini-2.0-flash-exp-image-generation": {
    "description": "Mô hình thử nghiệm Gemini 2.0 Flash, hỗ trợ tạo hình ảnh"
  },
  "gemini-2.0-flash-lite": {
    "description": "Biến thể mô hình Gemini 2.0 Flash được tối ưu hóa cho hiệu quả chi phí và độ trễ thấp."
  },
  "gemini-2.0-flash-lite-001": {
    "description": "Biến thể mô hình Gemini 2.0 Flash được tối ưu hóa cho hiệu quả chi phí và độ trễ thấp."
  },
  "gemini-2.0-flash-preview-image-generation": {
    "description": "Mô hình xem trước Gemini 2.0 Flash, hỗ trợ tạo hình ảnh"
  },
  "gemini-2.5-flash": {
    "description": "Gemini 2.5 Flash là mô hình có hiệu suất chi phí tốt nhất của Google, cung cấp đầy đủ các chức năng."
  },
  "gemini-2.5-flash-image-preview": {
    "description": "Gemini 2.5 Flash Image Preview là mô hình đa phương thức nguyên bản mới nhất, nhanh nhất và hiệu quả nhất của Google; nó cho phép bạn tạo và chỉnh sửa hình ảnh thông qua hội thoại."
  },
  "gemini-2.5-flash-lite": {
    "description": "Gemini 2.5 Flash-Lite là mô hình nhỏ nhất và có hiệu suất chi phí tốt nhất của Google, được thiết kế dành cho việc sử dụng quy mô lớn."
  },
  "gemini-2.5-flash-lite-preview-06-17": {
    "description": "Gemini 2.5 Flash-Lite Preview là mô hình nhỏ nhất và có hiệu suất chi phí tốt nhất của Google, được thiết kế dành cho sử dụng quy mô lớn."
  },
  "gemini-2.5-flash-preview-04-17": {
    "description": "Gemini 2.5 Flash Preview là mô hình có giá trị tốt nhất của Google, cung cấp đầy đủ các tính năng."
  },
  "gemini-2.5-flash-preview-05-20": {
    "description": "Gemini 2.5 Flash Preview là mô hình có hiệu suất chi phí tốt nhất của Google, cung cấp các tính năng toàn diện."
  },
  "gemini-2.5-pro": {
    "description": "Gemini 2.5 Pro là mô hình tư duy tiên tiến nhất của Google, có khả năng suy luận các vấn đề phức tạp trong lĩnh vực mã nguồn, toán học và STEM, cũng như phân tích các bộ dữ liệu lớn, kho mã và tài liệu bằng ngữ cảnh dài."
  },
  "gemini-2.5-pro-preview-03-25": {
    "description": "Gemini 2.5 Pro Preview là mô hình tư duy tiên tiến nhất của Google, có khả năng suy luận về mã, toán học và các vấn đề phức tạp trong lĩnh vực STEM, cũng như phân tích các tập dữ liệu lớn, kho mã và tài liệu bằng cách sử dụng ngữ cảnh dài."
  },
  "gemini-2.5-pro-preview-05-06": {
    "description": "Gemini 2.5 Pro Preview là mô hình tư duy tiên tiến nhất của Google, có khả năng suy luận về mã, toán học và các vấn đề phức tạp trong lĩnh vực STEM, cũng như phân tích các tập dữ liệu lớn, kho mã và tài liệu bằng cách sử dụng ngữ cảnh dài."
  },
  "gemini-2.5-pro-preview-06-05": {
    "description": "Gemini 2.5 Pro Preview là mô hình tư duy tiên tiến nhất của Google, có khả năng suy luận các vấn đề phức tạp trong lĩnh vực mã nguồn, toán học và STEM, cũng như phân tích dữ liệu lớn, kho mã và tài liệu với ngữ cảnh dài."
  },
  "gemma-7b-it": {
    "description": "Gemma 7B phù hợp cho việc xử lý các nhiệm vụ quy mô vừa và nhỏ, đồng thời mang lại hiệu quả chi phí."
  },
  "gemma2": {
    "description": "Gemma 2 là mô hình hiệu quả do Google phát hành, bao gồm nhiều ứng dụng từ nhỏ đến xử lý dữ liệu phức tạp."
  },
  "gemma2-9b-it": {
    "description": "Gemma 2 9B là một mô hình được tối ưu hóa cho các nhiệm vụ cụ thể và tích hợp công cụ."
  },
  "gemma2:27b": {
    "description": "Gemma 2 là mô hình hiệu quả do Google phát hành, bao gồm nhiều ứng dụng từ nhỏ đến xử lý dữ liệu phức tạp."
  },
  "gemma2:2b": {
    "description": "Gemma 2 là mô hình hiệu quả do Google phát hành, bao gồm nhiều ứng dụng từ nhỏ đến xử lý dữ liệu phức tạp."
  },
  "generalv3": {
    "description": "Spark Pro là một mô hình ngôn ngữ lớn hiệu suất cao được tối ưu hóa cho các lĩnh vực chuyên môn, tập trung vào toán học, lập trình, y tế, giáo dục và nhiều lĩnh vực khác, đồng thời hỗ trợ tìm kiếm trực tuyến và các plugin tích hợp như thời tiết, ngày tháng. Mô hình đã được tối ưu hóa thể hiện xuất sắc và hiệu suất cao trong các nhiệm vụ hỏi đáp kiến thức phức tạp, hiểu ngôn ngữ và sáng tạo văn bản cấp cao, là lựa chọn lý tưởng cho các tình huống ứng dụng chuyên nghiệp."
  },
  "generalv3.5": {
    "description": "Spark3.5 Max là phiên bản toàn diện nhất, hỗ trợ tìm kiếm trực tuyến và nhiều plugin tích hợp. Khả năng cốt lõi đã được tối ưu hóa toàn diện cùng với thiết lập vai trò hệ thống và chức năng gọi hàm, giúp nó thể hiện xuất sắc và nổi bật trong nhiều tình huống ứng dụng phức tạp."
  },
  "glm-4": {
    "description": "GLM-4 là phiên bản flagship cũ phát hành vào tháng 1 năm 2024, hiện đã được GLM-4-0520 mạnh mẽ hơn thay thế."
  },
  "glm-4-0520": {
    "description": "GLM-4-0520 là phiên bản mô hình mới nhất, được thiết kế cho các nhiệm vụ phức tạp và đa dạng, thể hiện xuất sắc."
  },
  "glm-4-9b-chat": {
    "description": "GLM-4-9B-Chat thể hiện hiệu suất cao trong nhiều lĩnh vực như ngữ nghĩa, toán học, suy luận, mã và kiến thức. Nó còn có khả năng duyệt web, thực thi mã, gọi công cụ tùy chỉnh và suy luận văn bản dài. Hỗ trợ 26 ngôn ngữ, bao gồm tiếng Nhật, tiếng Hàn và tiếng Đức."
  },
  "glm-4-air": {
    "description": "GLM-4-Air là phiên bản có giá trị sử dụng cao, hiệu suất gần giống GLM-4, cung cấp tốc độ nhanh và giá cả phải chăng."
  },
  "glm-4-air-250414": {
    "description": "GLM-4-Air là phiên bản có giá trị cao, hiệu suất gần tương đương với GLM-4, cung cấp tốc độ nhanh và giá cả phải chăng."
  },
  "glm-4-airx": {
    "description": "GLM-4-AirX cung cấp phiên bản hiệu quả của GLM-4-Air, tốc độ suy luận có thể đạt 2.6 lần."
  },
  "glm-4-alltools": {
    "description": "GLM-4-AllTools là một mô hình tác nhân đa chức năng, được tối ưu hóa để hỗ trợ lập kế hoạch chỉ dẫn phức tạp và gọi công cụ, như duyệt web, giải thích mã và sinh văn bản, phù hợp cho thực hiện nhiều nhiệm vụ."
  },
  "glm-4-flash": {
    "description": "GLM-4-Flash là lựa chọn lý tưởng cho các nhiệm vụ đơn giản, tốc độ nhanh nhất và giá cả phải chăng nhất."
  },
  "glm-4-flash-250414": {
    "description": "GLM-4-Flash là lựa chọn lý tưởng cho các nhiệm vụ đơn giản, nhanh nhất và miễn phí."
  },
  "glm-4-flashx": {
    "description": "GLM-4-FlashX là phiên bản nâng cấp của Flash, với tốc độ suy diễn siêu nhanh."
  },
  "glm-4-long": {
    "description": "GLM-4-Long hỗ trợ đầu vào văn bản siêu dài, phù hợp cho các nhiệm vụ ghi nhớ và xử lý tài liệu quy mô lớn."
  },
  "glm-4-plus": {
    "description": "GLM-4-Plus là mô hình flagship thông minh cao, có khả năng xử lý văn bản dài và nhiệm vụ phức tạp, hiệu suất được nâng cao toàn diện."
  },
  "glm-4.1v-thinking-flash": {
    "description": "Dòng mô hình GLM-4.1V-Thinking là mô hình VLM cấp 10 tỷ tham số mạnh nhất hiện biết, tích hợp các nhiệm vụ ngôn ngữ thị giác SOTA cùng cấp, bao gồm hiểu video, hỏi đáp hình ảnh, giải bài tập chuyên ngành, nhận dạng ký tự quang học (OCR), phân tích tài liệu và biểu đồ, tác nhân GUI, lập trình giao diện web frontend, định vị (Grounding) và nhiều nhiệm vụ khác, với khả năng vượt trội so với Qwen2.5-VL-72B có tham số gấp 8 lần. Thông qua công nghệ học tăng cường tiên tiến, mô hình nắm vững phương pháp suy luận chuỗi tư duy để nâng cao độ chính xác và sự phong phú của câu trả lời, vượt trội rõ rệt so với các mô hình truyền thống không có tính năng thinking về hiệu quả cuối cùng và khả năng giải thích."
  },
  "glm-4.1v-thinking-flashx": {
    "description": "Dòng mô hình GLM-4.1V-Thinking là mô hình VLM cấp 10 tỷ tham số mạnh nhất hiện biết, tích hợp các nhiệm vụ ngôn ngữ thị giác SOTA cùng cấp, bao gồm hiểu video, hỏi đáp hình ảnh, giải bài tập chuyên ngành, nhận dạng ký tự quang học (OCR), phân tích tài liệu và biểu đồ, tác nhân GUI, lập trình giao diện web frontend, định vị (Grounding) và nhiều nhiệm vụ khác, với khả năng vượt trội so với Qwen2.5-VL-72B có tham số gấp 8 lần. Thông qua công nghệ học tăng cường tiên tiến, mô hình nắm vững phương pháp suy luận chuỗi tư duy để nâng cao độ chính xác và sự phong phú của câu trả lời, vượt trội rõ rệt so với các mô hình truyền thống không có tính năng thinking về hiệu quả cuối cùng và khả năng giải thích."
  },
  "glm-4.5": {
    "description": "Mô hình hàng đầu mới nhất của Zhipu, hỗ trợ chuyển đổi chế độ suy nghĩ, đạt trình độ SOTA trong các mô hình mã nguồn mở, với độ dài ngữ cảnh lên đến 128K."
  },
  "glm-4.5-air": {
    "description": "Phiên bản nhẹ của GLM-4.5, cân bằng giữa hiệu suất và chi phí, có thể linh hoạt chuyển đổi mô hình suy nghĩ hỗn hợp."
  },
  "glm-4.5-airx": {
    "description": "Phiên bản tốc độ cao của GLM-4.5-Air, phản hồi nhanh hơn, thiết kế cho nhu cầu quy mô lớn và tốc độ cao."
  },
  "glm-4.5-flash": {
    "description": "Phiên bản miễn phí của GLM-4.5, thể hiện tốt trong các tác vụ suy luận, lập trình và tác nhân."
  },
  "glm-4.5-x": {
    "description": "Phiên bản tốc độ cao của GLM-4.5, vừa mạnh mẽ về hiệu suất, vừa đạt tốc độ tạo 100 token/giây."
  },
  "glm-4.5v": {
<<<<<<< HEAD
    "description": "Zhipu thế hệ mới dựa trên kiến trúc MOE, là một mô hình suy luận thị giác với tổng số tham số 106B và 12B tham số kích hoạt, đã đạt SOTA trên nhiều bài kiểm tra chuẩn so với các mô hình đa phương thức mã nguồn mở cùng cấp trên toàn cầu, bao gồm các nhiệm vụ phổ biến như hiểu ảnh, video, tài liệu và giao diện người dùng (GUI)."
=======
    "description": "Mô hình suy luận thị giác thế hệ mới của Zhipu dựa trên kiến trúc MOE, với tổng số tham số 106B và 12B tham số kích hoạt, đạt SOTA trong số các mô hình đa phương thức mã nguồn mở cùng cấp trên toàn cầu trên nhiều bộ đánh giá, bao gồm các nhiệm vụ phổ biến như hiểu ảnh, video, tài liệu và giao diện người dùng (GUI)."
>>>>>>> 8d479074
  },
  "glm-4v": {
    "description": "GLM-4V cung cấp khả năng hiểu và suy luận hình ảnh mạnh mẽ, hỗ trợ nhiều nhiệm vụ hình ảnh."
  },
  "glm-4v-flash": {
    "description": "GLM-4V-Flash tập trung vào hiểu hình ảnh đơn lẻ một cách hiệu quả, phù hợp cho các tình huống phân tích hình ảnh nhanh chóng, chẳng hạn như phân tích hình ảnh theo thời gian thực hoặc xử lý hình ảnh hàng loạt."
  },
  "glm-4v-plus": {
    "description": "GLM-4V-Plus có khả năng hiểu nội dung video và nhiều hình ảnh, phù hợp cho các nhiệm vụ đa phương tiện."
  },
  "glm-4v-plus-0111": {
    "description": "GLM-4V-Plus có khả năng hiểu nội dung video và nhiều hình ảnh, phù hợp cho các nhiệm vụ đa phương tiện."
  },
  "glm-z1-air": {
    "description": "Mô hình suy luận: có khả năng suy luận mạnh mẽ, phù hợp cho các nhiệm vụ cần suy luận sâu."
  },
  "glm-z1-airx": {
    "description": "Suy luận siêu tốc: có tốc độ suy luận cực nhanh và hiệu quả suy luận mạnh mẽ."
  },
  "glm-z1-flash": {
    "description": "Dòng GLM-Z1 có khả năng suy luận phức tạp mạnh mẽ, thể hiện xuất sắc trong các lĩnh vực suy luận logic, toán học và lập trình."
  },
  "glm-z1-flashx": {
    "description": "Tốc độ cao, giá thấp: Phiên bản tăng cường Flash, tốc độ suy luận siêu nhanh, đảm bảo đồng thời nhanh hơn."
  },
  "glm-zero-preview": {
    "description": "GLM-Zero-Preview có khả năng suy luận phức tạp mạnh mẽ, thể hiện xuất sắc trong các lĩnh vực suy luận logic, toán học, lập trình."
  },
  "google/gemini-2.0-flash-001": {
    "description": "Gemini 2.0 Flash cung cấp các tính năng và cải tiến thế hệ tiếp theo, bao gồm tốc độ vượt trội, sử dụng công cụ bản địa, tạo đa phương tiện và cửa sổ ngữ cảnh 1M token."
  },
  "google/gemini-2.0-flash-exp:free": {
    "description": "Gemini 2.0 Flash Experimental là mô hình AI đa phương tiện thử nghiệm mới nhất của Google, có sự cải thiện về chất lượng so với các phiên bản trước, đặc biệt là đối với kiến thức thế giới, mã và ngữ cảnh dài."
  },
  "google/gemini-2.5-flash": {
    "description": "Gemini 2.5 Flash là mô hình chủ lực tiên tiến nhất của Google, được thiết kế dành riêng cho các nhiệm vụ suy luận nâng cao, mã hóa, toán học và khoa học. Nó bao gồm khả năng \"suy nghĩ\" tích hợp, cho phép cung cấp các phản hồi với độ chính xác cao hơn và xử lý ngữ cảnh tinh tế hơn.\n\nLưu ý: Mô hình này có hai biến thể: có suy nghĩ và không suy nghĩ. Giá đầu ra có sự khác biệt đáng kể tùy thuộc vào việc khả năng suy nghĩ có được kích hoạt hay không. Nếu bạn chọn biến thể tiêu chuẩn (không có hậu tố \":thinking\"), mô hình sẽ rõ ràng tránh tạo ra các token suy nghĩ.\n\nĐể tận dụng khả năng suy nghĩ và nhận các token suy nghĩ, bạn phải chọn biến thể \":thinking\", điều này sẽ dẫn đến giá đầu ra suy nghĩ cao hơn.\n\nNgoài ra, Gemini 2.5 Flash có thể được cấu hình thông qua tham số \"Số token suy luận tối đa\", như được mô tả trong tài liệu (https://openrouter.ai/docs/use-cases/reasoning-tokens#max-tokens-for-reasoning)."
  },
  "google/gemini-2.5-flash-preview": {
    "description": "Gemini 2.5 Flash là mô hình chủ lực tiên tiến nhất của Google, được thiết kế cho suy luận nâng cao, lập trình, toán học và các nhiệm vụ khoa học. Nó bao gồm khả năng 'suy nghĩ' tích hợp, cho phép nó cung cấp phản hồi với độ chính xác cao hơn và xử lý ngữ cảnh chi tiết hơn.\n\nLưu ý: Mô hình này có hai biến thể: suy nghĩ và không suy nghĩ. Giá đầu ra có sự khác biệt đáng kể tùy thuộc vào việc khả năng suy nghĩ có được kích hoạt hay không. Nếu bạn chọn biến thể tiêu chuẩn (không có hậu tố ':thinking'), mô hình sẽ rõ ràng tránh việc tạo ra các token suy nghĩ.\n\nĐể tận dụng khả năng suy nghĩ và nhận các token suy nghĩ, bạn phải chọn biến thể ':thinking', điều này sẽ tạo ra giá đầu ra suy nghĩ cao hơn.\n\nNgoài ra, Gemini 2.5 Flash có thể được cấu hình thông qua tham số 'số token tối đa cho suy luận', như đã mô tả trong tài liệu (https://openrouter.ai/docs/use-cases/reasoning-tokens#max-tokens-for-reasoning)."
  },
  "google/gemini-2.5-flash-preview:thinking": {
    "description": "Gemini 2.5 Flash là mô hình chủ lực tiên tiến nhất của Google, được thiết kế cho suy luận nâng cao, lập trình, toán học và các nhiệm vụ khoa học. Nó bao gồm khả năng 'suy nghĩ' tích hợp, cho phép nó cung cấp phản hồi với độ chính xác cao hơn và xử lý ngữ cảnh chi tiết hơn.\n\nLưu ý: Mô hình này có hai biến thể: suy nghĩ và không suy nghĩ. Giá đầu ra có sự khác biệt đáng kể tùy thuộc vào việc khả năng suy nghĩ có được kích hoạt hay không. Nếu bạn chọn biến thể tiêu chuẩn (không có hậu tố ':thinking'), mô hình sẽ rõ ràng tránh việc tạo ra các token suy nghĩ.\n\nĐể tận dụng khả năng suy nghĩ và nhận các token suy nghĩ, bạn phải chọn biến thể ':thinking', điều này sẽ tạo ra giá đầu ra suy nghĩ cao hơn.\n\nNgoài ra, Gemini 2.5 Flash có thể được cấu hình thông qua tham số 'số token tối đa cho suy luận', như đã mô tả trong tài liệu (https://openrouter.ai/docs/use-cases/reasoning-tokens#max-tokens-for-reasoning)."
  },
  "google/gemini-2.5-pro": {
    "description": "Gemini 2.5 Pro là mô hình tư duy tiên tiến nhất của Google, có khả năng suy luận các vấn đề phức tạp trong mã hóa, toán học và lĩnh vực STEM, cũng như sử dụng ngữ cảnh dài để phân tích các bộ dữ liệu lớn, kho mã và tài liệu."
  },
  "google/gemini-2.5-pro-preview": {
    "description": "Gemini 2.5 Pro Preview là mô hình tư duy tiên tiến nhất của Google, có khả năng suy luận các vấn đề phức tạp trong lĩnh vực mã hóa, toán học và STEM, cũng như phân tích các bộ dữ liệu lớn, kho mã và tài liệu bằng ngữ cảnh dài."
  },
  "google/gemini-flash-1.5": {
    "description": "Gemini 1.5 Flash cung cấp khả năng xử lý đa phương thức được tối ưu hóa, phù hợp cho nhiều tình huống nhiệm vụ phức tạp."
  },
  "google/gemini-pro-1.5": {
    "description": "Gemini 1.5 Pro kết hợp công nghệ tối ưu hóa mới nhất, mang lại khả năng xử lý dữ liệu đa phương thức hiệu quả hơn."
  },
  "google/gemma-2-27b": {
    "description": "Gemma 2 là mô hình hiệu quả do Google phát hành, bao gồm nhiều ứng dụng từ ứng dụng nhỏ đến xử lý dữ liệu phức tạp."
  },
  "google/gemma-2-27b-it": {
    "description": "Gemma 2 tiếp tục triết lý thiết kế nhẹ và hiệu quả."
  },
  "google/gemma-2-2b-it": {
    "description": "Mô hình tinh chỉnh hướng dẫn nhẹ của Google"
  },
  "google/gemma-2-9b": {
    "description": "Gemma 2 là mô hình hiệu quả do Google phát hành, bao gồm nhiều ứng dụng từ ứng dụng nhỏ đến xử lý dữ liệu phức tạp."
  },
  "google/gemma-2-9b-it": {
    "description": "Gemma 2 là một loạt mô hình văn bản mã nguồn mở nhẹ của Google."
  },
  "google/gemma-2-9b-it:free": {
    "description": "Gemma 2 là loạt mô hình văn bản mã nguồn mở nhẹ của Google."
  },
  "google/gemma-2b-it": {
    "description": "Gemma Instruct (2B) cung cấp khả năng xử lý chỉ dẫn cơ bản, phù hợp cho các ứng dụng nhẹ."
  },
  "google/gemma-3-1b-it": {
    "description": "Gemma 3 1B là một mô hình ngôn ngữ mã nguồn mở của Google, thiết lập tiêu chuẩn mới về hiệu quả và hiệu suất."
  },
  "google/gemma-3-27b-it": {
    "description": "Gemma 3 27B là một mô hình ngôn ngữ mã nguồn mở của Google, thiết lập tiêu chuẩn mới về hiệu suất và hiệu quả."
  },
  "gpt-3.5-turbo": {
    "description": "GPT 3.5 Turbo, phù hợp cho nhiều nhiệm vụ sinh và hiểu văn bản, hiện tại trỏ đến gpt-3.5-turbo-0125."
  },
  "gpt-3.5-turbo-0125": {
    "description": "GPT 3.5 Turbo, phù hợp cho nhiều nhiệm vụ sinh và hiểu văn bản, hiện tại trỏ đến gpt-3.5-turbo-0125."
  },
  "gpt-3.5-turbo-1106": {
    "description": "GPT 3.5 Turbo, phù hợp cho nhiều nhiệm vụ sinh và hiểu văn bản, hiện tại trỏ đến gpt-3.5-turbo-0125."
  },
  "gpt-3.5-turbo-instruct": {
    "description": "GPT 3.5 Turbo, phù hợp cho nhiều nhiệm vụ sinh và hiểu văn bản, hiện tại trỏ đến gpt-3.5-turbo-0125."
  },
  "gpt-35-turbo": {
    "description": "GPT 3.5 Turbo, mô hình hiệu quả do OpenAI cung cấp, phù hợp cho các tác vụ trò chuyện và tạo văn bản, hỗ trợ gọi hàm song song."
  },
  "gpt-35-turbo-16k": {
    "description": "GPT 3.5 Turbo 16k, mô hình tạo văn bản dung lượng cao, phù hợp cho các nhiệm vụ phức tạp."
  },
  "gpt-4": {
    "description": "GPT-4 cung cấp một cửa sổ ngữ cảnh lớn hơn, có khả năng xử lý các đầu vào văn bản dài hơn, phù hợp cho các tình huống cần tích hợp thông tin rộng rãi và phân tích dữ liệu."
  },
  "gpt-4-0125-preview": {
    "description": "Mô hình GPT-4 Turbo mới nhất có chức năng hình ảnh. Hiện tại, các yêu cầu hình ảnh có thể sử dụng chế độ JSON và gọi hàm. GPT-4 Turbo là một phiên bản nâng cao, cung cấp hỗ trợ chi phí hiệu quả cho các nhiệm vụ đa phương tiện. Nó tìm thấy sự cân bằng giữa độ chính xác và hiệu quả, phù hợp cho các ứng dụng cần tương tác theo thời gian thực."
  },
  "gpt-4-0613": {
    "description": "GPT-4 cung cấp một cửa sổ ngữ cảnh lớn hơn, có khả năng xử lý các đầu vào văn bản dài hơn, phù hợp cho các tình huống cần tích hợp thông tin rộng rãi và phân tích dữ liệu."
  },
  "gpt-4-1106-preview": {
    "description": "Mô hình GPT-4 Turbo mới nhất có chức năng hình ảnh. Hiện tại, các yêu cầu hình ảnh có thể sử dụng chế độ JSON và gọi hàm. GPT-4 Turbo là một phiên bản nâng cao, cung cấp hỗ trợ chi phí hiệu quả cho các nhiệm vụ đa phương tiện. Nó tìm thấy sự cân bằng giữa độ chính xác và hiệu quả, phù hợp cho các ứng dụng cần tương tác theo thời gian thực."
  },
  "gpt-4-32k": {
    "description": "GPT-4 cung cấp một cửa sổ ngữ cảnh lớn hơn, có khả năng xử lý các đầu vào văn bản dài hơn, phù hợp cho các tình huống cần tích hợp thông tin rộng rãi và phân tích dữ liệu."
  },
  "gpt-4-32k-0613": {
    "description": "GPT-4 cung cấp một cửa sổ ngữ cảnh lớn hơn, có khả năng xử lý các đầu vào văn bản dài hơn, phù hợp cho các tình huống cần tích hợp thông tin rộng rãi và phân tích dữ liệu."
  },
  "gpt-4-turbo": {
    "description": "Mô hình GPT-4 Turbo mới nhất có chức năng hình ảnh. Hiện tại, các yêu cầu hình ảnh có thể sử dụng chế độ JSON và gọi hàm. GPT-4 Turbo là một phiên bản nâng cao, cung cấp hỗ trợ chi phí hiệu quả cho các nhiệm vụ đa phương tiện. Nó tìm thấy sự cân bằng giữa độ chính xác và hiệu quả, phù hợp cho các ứng dụng cần tương tác theo thời gian thực."
  },
  "gpt-4-turbo-2024-04-09": {
    "description": "Mô hình GPT-4 Turbo mới nhất có chức năng hình ảnh. Hiện tại, các yêu cầu hình ảnh có thể sử dụng chế độ JSON và gọi hàm. GPT-4 Turbo là một phiên bản nâng cao, cung cấp hỗ trợ chi phí hiệu quả cho các nhiệm vụ đa phương tiện. Nó tìm thấy sự cân bằng giữa độ chính xác và hiệu quả, phù hợp cho các ứng dụng cần tương tác theo thời gian thực."
  },
  "gpt-4-turbo-preview": {
    "description": "Mô hình GPT-4 Turbo mới nhất có chức năng hình ảnh. Hiện tại, các yêu cầu hình ảnh có thể sử dụng chế độ JSON và gọi hàm. GPT-4 Turbo là một phiên bản nâng cao, cung cấp hỗ trợ chi phí hiệu quả cho các nhiệm vụ đa phương tiện. Nó tìm thấy sự cân bằng giữa độ chính xác và hiệu quả, phù hợp cho các ứng dụng cần tương tác theo thời gian thực."
  },
  "gpt-4-vision-preview": {
    "description": "Mô hình GPT-4 Turbo mới nhất có chức năng hình ảnh. Hiện tại, các yêu cầu hình ảnh có thể sử dụng chế độ JSON và gọi hàm. GPT-4 Turbo là một phiên bản nâng cao, cung cấp hỗ trợ chi phí hiệu quả cho các nhiệm vụ đa phương tiện. Nó tìm thấy sự cân bằng giữa độ chính xác và hiệu quả, phù hợp cho các ứng dụng cần tương tác theo thời gian thực."
  },
  "gpt-4.1": {
    "description": "GPT-4.1 là mô hình hàng đầu của chúng tôi cho các nhiệm vụ phức tạp. Nó rất phù hợp để giải quyết vấn đề đa lĩnh vực."
  },
  "gpt-4.1-mini": {
    "description": "GPT-4.1 mini cung cấp sự cân bằng giữa trí tuệ, tốc độ và chi phí, khiến nó trở thành mô hình hấp dẫn cho nhiều trường hợp sử dụng."
  },
  "gpt-4.1-nano": {
    "description": "GPT-4.1 mini cung cấp sự cân bằng giữa trí tuệ, tốc độ và chi phí, khiến nó trở thành mô hình hấp dẫn cho nhiều trường hợp sử dụng."
  },
  "gpt-4.5-preview": {
<<<<<<< HEAD
    "description": "GPT-4.5-preview là mô hình tổng quát mới nhất, sở hữu kiến thức thế giới sâu rộng và khả năng hiểu ý định người dùng tốt hơn, mạnh trong các nhiệm vụ sáng tạo và lập kế hoạch. Mô hình này có kiến thức cập nhật đến tháng 10 năm 2023."
=======
    "description": "GPT-4.5-preview là mô hình tổng quát mới nhất, sở hữu kiến thức toàn cầu sâu rộng và khả năng hiểu ý định người dùng tốt hơn, mạnh trong các nhiệm vụ sáng tạo và trong việc lập kế hoạch cho các tác nhân. Kiến thức của mô hình được cập nhật đến tháng 10 năm 2023."
>>>>>>> 8d479074
  },
  "gpt-4o": {
    "description": "ChatGPT-4o là một mô hình động, được cập nhật theo thời gian thực để giữ phiên bản mới nhất. Nó kết hợp khả năng hiểu và sinh ngôn ngữ mạnh mẽ, phù hợp cho các ứng dụng quy mô lớn, bao gồm dịch vụ khách hàng, giáo dục và hỗ trợ kỹ thuật."
  },
  "gpt-4o-2024-05-13": {
    "description": "ChatGPT-4o là một mô hình động, được cập nhật theo thời gian thực để giữ phiên bản mới nhất. Nó kết hợp khả năng hiểu và sinh ngôn ngữ mạnh mẽ, phù hợp cho các ứng dụng quy mô lớn, bao gồm dịch vụ khách hàng, giáo dục và hỗ trợ kỹ thuật."
  },
  "gpt-4o-2024-08-06": {
    "description": "ChatGPT-4o là một mô hình động, được cập nhật theo thời gian thực để giữ phiên bản mới nhất. Nó kết hợp khả năng hiểu và sinh ngôn ngữ mạnh mẽ, phù hợp cho các ứng dụng quy mô lớn, bao gồm dịch vụ khách hàng, giáo dục và hỗ trợ kỹ thuật."
  },
  "gpt-4o-2024-11-20": {
    "description": "ChatGPT-4o là một mô hình động, được cập nhật liên tục để giữ phiên bản mới nhất. Nó kết hợp khả năng hiểu và tạo ngôn ngữ mạnh mẽ, phù hợp cho nhiều ứng dụng quy mô lớn, bao gồm dịch vụ khách hàng, giáo dục và hỗ trợ kỹ thuật."
  },
  "gpt-4o-audio-preview": {
    "description": "Mô hình GPT-4o Audio, hỗ trợ đầu vào và đầu ra âm thanh."
  },
  "gpt-4o-mini": {
    "description": "GPT-4o mini là mô hình mới nhất do OpenAI phát hành sau GPT-4 Omni, hỗ trợ đầu vào hình ảnh và đầu ra văn bản. Là mô hình nhỏ gọn tiên tiến nhất của họ, nó rẻ hơn nhiều so với các mô hình tiên tiến gần đây khác và rẻ hơn hơn 60% so với GPT-3.5 Turbo. Nó giữ lại trí thông minh tiên tiến nhất trong khi có giá trị sử dụng đáng kể. GPT-4o mini đạt 82% điểm trong bài kiểm tra MMLU và hiện đứng cao hơn GPT-4 về sở thích trò chuyện."
  },
  "gpt-4o-mini-audio-preview": {
    "description": "Mô hình GPT-4o mini Audio, hỗ trợ đầu vào và đầu ra âm thanh."
  },
  "gpt-4o-mini-realtime-preview": {
    "description": "Phiên bản thời gian thực của GPT-4o-mini, hỗ trợ đầu vào và đầu ra âm thanh và văn bản theo thời gian thực."
  },
  "gpt-4o-mini-search-preview": {
    "description": "GPT-4o mini phiên bản xem trước tìm kiếm là mô hình được huấn luyện chuyên biệt để hiểu và thực thi các truy vấn tìm kiếm trên web, sử dụng API Chat Completions. Ngoài phí token, truy vấn tìm kiếm trên web còn tính phí theo mỗi lần gọi công cụ."
  },
  "gpt-4o-mini-transcribe": {
    "description": "GPT-4o Mini Transcribe là mô hình chuyển đổi giọng nói thành văn bản sử dụng GPT-4o để phiên âm âm thanh. So với mô hình Whisper gốc, nó cải thiện tỷ lệ lỗi từ và nâng cao khả năng nhận diện ngôn ngữ cũng như độ chính xác. Sử dụng nó để có bản phiên âm chính xác hơn."
  },
  "gpt-4o-mini-tts": {
    "description": "GPT-4o mini TTS là mô hình chuyển văn bản thành giọng nói dựa trên GPT-4o mini, cung cấp sinh âm thanh cao cấp với chi phí thấp hơn."
  },
  "gpt-4o-realtime-preview": {
    "description": "Phiên bản thời gian thực của GPT-4o, hỗ trợ đầu vào và đầu ra âm thanh và văn bản theo thời gian thực."
  },
  "gpt-4o-realtime-preview-2024-10-01": {
    "description": "Phiên bản thời gian thực của GPT-4o, hỗ trợ đầu vào và đầu ra âm thanh và văn bản theo thời gian thực."
  },
  "gpt-4o-realtime-preview-2025-06-03": {
    "description": "Phiên bản thời gian thực của GPT-4o, hỗ trợ nhập xuất âm thanh và văn bản theo thời gian thực."
  },
  "gpt-4o-search-preview": {
    "description": "GPT-4o phiên bản xem trước tìm kiếm là mô hình được huấn luyện chuyên biệt để hiểu và thực thi các truy vấn tìm kiếm trên web, sử dụng API Chat Completions. Ngoài phí token, truy vấn tìm kiếm trên web còn tính phí theo mỗi lần gọi công cụ."
  },
  "gpt-4o-transcribe": {
    "description": "GPT-4o Transcribe là mô hình chuyển đổi giọng nói thành văn bản sử dụng GPT-4o để phiên âm âm thanh. So với mô hình Whisper gốc, nó cải thiện tỷ lệ lỗi từ và nâng cao khả năng nhận diện ngôn ngữ cũng như độ chính xác. Sử dụng nó để có bản phiên âm chính xác hơn."
  },
  "gpt-5": {
    "description": "Mô hình tốt nhất cho các nhiệm vụ mã hóa và đại diện đa lĩnh vực. GPT-5 đạt bước tiến vượt bậc về độ chính xác, tốc độ, suy luận, nhận diện ngữ cảnh, tư duy có cấu trúc và giải quyết vấn đề."
  },
  "gpt-5-chat-latest": {
    "description": "Mô hình GPT-5 được sử dụng trong ChatGPT. Kết hợp khả năng hiểu và tạo ngôn ngữ mạnh mẽ, phù hợp cho các ứng dụng tương tác đối thoại."
  },
  "gpt-5-mini": {
    "description": "Phiên bản GPT-5 nhanh hơn và tiết kiệm chi phí hơn, phù hợp cho các nhiệm vụ được xác định rõ ràng. Cung cấp tốc độ phản hồi nhanh hơn trong khi vẫn giữ chất lượng đầu ra cao."
  },
  "gpt-5-nano": {
    "description": "Phiên bản GPT-5 nhanh nhất và tiết kiệm chi phí nhất. Rất phù hợp cho các ứng dụng cần phản hồi nhanh và nhạy cảm về chi phí."
  },
  "gpt-image-1": {
    "description": "Mô hình tạo hình ảnh đa phương thức nguyên bản của ChatGPT"
  },
  "gpt-oss": {
    "description": "GPT-OSS 20B là mô hình ngôn ngữ lớn mã nguồn mở do OpenAI phát hành, sử dụng công nghệ lượng tử hóa MXFP4, phù hợp để chạy trên GPU tiêu dùng cao cấp hoặc Mac Apple Silicon. Mô hình này thể hiện xuất sắc trong việc tạo đối thoại, viết mã và các nhiệm vụ suy luận, hỗ trợ gọi hàm và sử dụng công cụ."
  },
  "gpt-oss:120b": {
    "description": "GPT-OSS 120B là mô hình ngôn ngữ lớn mã nguồn mở do OpenAI phát hành, sử dụng công nghệ lượng tử hóa MXFP4, thuộc dòng mô hình hàng đầu. Cần môi trường đa GPU hoặc máy trạm hiệu năng cao để vận hành, có hiệu suất vượt trội trong suy luận phức tạp, tạo mã và xử lý đa ngôn ngữ, hỗ trợ gọi hàm nâng cao và tích hợp bộ công cụ."
  },
  "grok-2-1212": {
    "description": "Mô hình này đã được cải thiện về độ chính xác, khả năng tuân thủ hướng dẫn và khả năng đa ngôn ngữ."
  },
  "grok-2-image-1212": {
    "description": "Mô hình tạo hình ảnh mới nhất của chúng tôi có thể tạo ra hình ảnh sống động và chân thực dựa trên gợi ý văn bản. Nó thể hiện xuất sắc trong các lĩnh vực marketing, mạng xã hội và giải trí."
  },
  "grok-2-vision-1212": {
    "description": "Mô hình này đã được cải thiện về độ chính xác, khả năng tuân thủ hướng dẫn và khả năng đa ngôn ngữ."
  },
  "grok-3": {
    "description": "Mô hình chủ lực, xuất sắc trong trích xuất dữ liệu, lập trình và tóm tắt văn bản cho các ứng dụng doanh nghiệp, sở hữu kiến thức sâu rộng trong các lĩnh vực tài chính, y tế, pháp lý và khoa học."
  },
  "grok-3-fast": {
    "description": "Mô hình chủ lực, xuất sắc trong trích xuất dữ liệu, lập trình và tóm tắt văn bản cho các ứng dụng doanh nghiệp, sở hữu kiến thức sâu rộng trong các lĩnh vực tài chính, y tế, pháp lý và khoa học."
  },
  "grok-3-mini": {
    "description": "Mô hình nhẹ, suy nghĩ trước khi trả lời. Chạy nhanh, thông minh, phù hợp cho các nhiệm vụ logic không đòi hỏi kiến thức chuyên sâu và có thể truy xuất được chuỗi suy nghĩ gốc."
  },
  "grok-3-mini-fast": {
    "description": "Mô hình nhẹ, suy nghĩ trước khi trả lời. Chạy nhanh, thông minh, phù hợp cho các nhiệm vụ logic không đòi hỏi kiến thức chuyên sâu và có thể truy xuất được chuỗi suy nghĩ gốc."
  },
  "grok-4": {
    "description": "Mô hình hàng đầu mới nhất và mạnh mẽ nhất của chúng tôi, thể hiện xuất sắc trong xử lý ngôn ngữ tự nhiên, tính toán toán học và suy luận — một lựa chọn toàn diện hoàn hảo."
  },
  "gryphe/mythomax-l2-13b": {
    "description": "MythoMax l2 13B là mô hình ngôn ngữ kết hợp giữa sáng tạo và trí thông minh, kết hợp nhiều mô hình hàng đầu."
  },
  "hunyuan-a13b": {
    "description": "Hunyuan là mô hình suy luận hỗn hợp đầu tiên, phiên bản nâng cấp của hunyuan-standard-256K, với tổng số tham số 80 tỷ và 13 tỷ tham số kích hoạt. Mặc định ở chế độ suy nghĩ chậm, hỗ trợ chuyển đổi giữa chế độ suy nghĩ nhanh và chậm qua tham số hoặc chỉ thị, cách chuyển đổi là thêm / no_think trước truy vấn; năng lực tổng thể được cải thiện toàn diện so với thế hệ trước, đặc biệt là về toán học, khoa học, hiểu văn bản dài và năng lực tác nhân."
  },
  "hunyuan-code": {
    "description": "Mô hình sinh mã mới nhất của Hunyuan, được huấn luyện trên 200B dữ liệu mã chất lượng cao, trải qua nửa năm huấn luyện dữ liệu SFT chất lượng cao, độ dài cửa sổ ngữ cảnh tăng lên 8K, đứng đầu trong các chỉ số đánh giá tự động sinh mã cho năm ngôn ngữ lớn; trong đánh giá chất lượng cao của 10 tiêu chí mã tổng hợp cho năm ngôn ngữ, hiệu suất nằm trong nhóm đầu."
  },
  "hunyuan-functioncall": {
    "description": "Mô hình FunctionCall với cấu trúc MOE mới nhất của Hunyuan, được huấn luyện trên dữ liệu FunctionCall chất lượng cao, với cửa sổ ngữ cảnh đạt 32K, dẫn đầu trong nhiều chỉ số đánh giá."
  },
  "hunyuan-large": {
    "description": "Mô hình Hunyuan-large có tổng số tham số khoảng 389B, số tham số kích hoạt khoảng 52B, là mô hình MoE mã nguồn mở có quy mô tham số lớn nhất và hiệu quả nhất trong ngành hiện nay."
  },
  "hunyuan-large-longcontext": {
    "description": "Chuyên xử lý các nhiệm vụ văn bản dài như tóm tắt tài liệu và hỏi đáp tài liệu, đồng thời cũng có khả năng xử lý các nhiệm vụ tạo văn bản chung. Thể hiện xuất sắc trong phân tích và tạo nội dung văn bản dài, có thể đáp ứng hiệu quả các yêu cầu xử lý nội dung dài phức tạp và chi tiết."
  },
  "hunyuan-large-vision": {
    "description": "Mô hình này phù hợp với các kịch bản hiểu hình ảnh và văn bản, là mô hình ngôn ngữ thị giác lớn dựa trên Hunyuan Large, hỗ trợ đầu vào nhiều hình ảnh với độ phân giải tùy ý cùng văn bản, tạo ra nội dung văn bản, tập trung vào các nhiệm vụ liên quan đến hiểu hình ảnh và văn bản, có sự cải thiện đáng kể về khả năng hiểu đa ngôn ngữ hình ảnh và văn bản."
  },
  "hunyuan-lite": {
    "description": "Nâng cấp lên cấu trúc MOE, với cửa sổ ngữ cảnh 256k, dẫn đầu nhiều mô hình mã nguồn mở trong các bộ đánh giá NLP, mã, toán học, ngành nghề, v.v."
  },
  "hunyuan-lite-vision": {
    "description": "Mô hình đa phương thức mới nhất 7B của Hunyuan, cửa sổ ngữ cảnh 32K, hỗ trợ đối thoại đa phương thức trong các tình huống tiếng Trung và tiếng Anh, nhận diện đối tượng hình ảnh, hiểu biết tài liệu và bảng biểu, toán học đa phương thức, v.v., với các chỉ số đánh giá vượt trội hơn các mô hình cạnh tranh 7B ở nhiều khía cạnh."
  },
  "hunyuan-pro": {
    "description": "Mô hình văn bản dài MOE-32K với quy mô hàng triệu tham số. Đạt được mức độ dẫn đầu tuyệt đối trên nhiều benchmark, có khả năng xử lý các lệnh phức tạp và suy diễn, có khả năng toán học phức tạp, hỗ trợ functioncall, được tối ưu hóa cho các lĩnh vực dịch thuật đa ngôn ngữ, tài chính, pháp lý và y tế."
  },
  "hunyuan-role": {
    "description": "Mô hình đóng vai trò mới nhất của Hunyuan, được tinh chỉnh và huấn luyện bởi Hunyuan, dựa trên mô hình Hunyuan kết hợp với bộ dữ liệu tình huống đóng vai trò để tăng cường huấn luyện, có hiệu suất cơ bản tốt hơn trong các tình huống đóng vai trò."
  },
  "hunyuan-standard": {
    "description": "Sử dụng chiến lược định tuyến tốt hơn, đồng thời giảm thiểu vấn đề cân bằng tải và đồng nhất chuyên gia. Về mặt văn bản dài, chỉ số tìm kiếm đạt 99.9%. MOE-32K có giá trị hiệu suất tương đối cao, cân bằng giữa hiệu quả và giá cả, có thể xử lý đầu vào văn bản dài."
  },
  "hunyuan-standard-256K": {
    "description": "Sử dụng chiến lược định tuyến tốt hơn, đồng thời giảm thiểu vấn đề cân bằng tải và đồng nhất chuyên gia. Về mặt văn bản dài, chỉ số tìm kiếm đạt 99.9%. MOE-256K đã có bước đột phá về độ dài và hiệu quả, mở rộng đáng kể độ dài đầu vào có thể."
  },
  "hunyuan-standard-vision": {
    "description": "Mô hình đa phương thức mới nhất của Hunyuan, hỗ trợ trả lời đa ngôn ngữ, khả năng tiếng Trung và tiếng Anh cân bằng."
  },
  "hunyuan-t1-20250321": {
    "description": "Xây dựng toàn diện khả năng mô hình cho cả khoa học tự nhiên và khoa học xã hội, khả năng nắm bắt thông tin văn bản dài mạnh mẽ. Hỗ trợ suy luận và giải đáp các vấn đề khoa học như toán học, logic, khoa học và mã với nhiều độ khó khác nhau."
  },
  "hunyuan-t1-20250403": {
    "description": "Nâng cao khả năng tạo mã cấp dự án; cải thiện chất lượng viết văn bản; nâng cao khả năng hiểu chủ đề văn bản đa vòng, tuân thủ chỉ thị toB và hiểu từ ngữ; tối ưu hóa vấn đề đầu ra hỗn hợp phồn thể và giản thể, cũng như hỗn hợp tiếng Trung và tiếng Anh."
  },
  "hunyuan-t1-20250529": {
    "description": "Tối ưu hóa sáng tạo văn bản, viết luận, cải thiện khả năng lập trình frontend, toán học, suy luận logic và các kỹ năng khoa học tự nhiên, nâng cao khả năng tuân thủ chỉ dẫn."
  },
  "hunyuan-t1-20250711": {
    "description": "Nâng cao đáng kể khả năng toán học, logic và mã hóa khó, tối ưu độ ổn định đầu ra mô hình, cải thiện khả năng xử lý văn bản dài."
  },
  "hunyuan-t1-latest": {
    "description": "Mô hình suy luận Hybrid-Transformer-Mamba quy mô siêu lớn đầu tiên trong ngành, mở rộng khả năng suy luận, tốc độ giải mã cực nhanh, và tiếp tục điều chỉnh theo sở thích của con người."
  },
  "hunyuan-t1-vision": {
    "description": "Mô hình suy nghĩ sâu đa phương thức Hunyuan, hỗ trợ chuỗi suy nghĩ dài nguyên bản đa phương thức, xuất sắc trong các tình huống suy luận hình ảnh đa dạng, cải thiện toàn diện so với mô hình suy nghĩ nhanh trong các bài toán khoa học tự nhiên."
  },
  "hunyuan-t1-vision-20250619": {
    "description": "Phiên bản mới nhất của Hunyuan t1-vision là mô hình suy nghĩ sâu đa phương thức, hỗ trợ chuỗi tư duy dài nguyên bản đa phương thức, cải thiện toàn diện so với phiên bản mặc định thế hệ trước."
  },
  "hunyuan-turbo": {
    "description": "Phiên bản xem trước của thế hệ mới mô hình ngôn ngữ lớn Hunyuan, sử dụng cấu trúc mô hình chuyên gia hỗn hợp (MoE) hoàn toàn mới, so với hunyuan-pro, hiệu suất suy diễn nhanh hơn và hiệu quả mạnh mẽ hơn."
  },
  "hunyuan-turbo-20241223": {
    "description": "Phiên bản này tối ưu hóa: quy mô chỉ thị dữ liệu, nâng cao đáng kể khả năng tổng quát của mô hình; nâng cao đáng kể khả năng toán học, lập trình, và suy luận logic; tối ưu hóa khả năng hiểu biết văn bản và từ ngữ; tối ưu hóa chất lượng tạo nội dung văn bản."
  },
  "hunyuan-turbo-latest": {
    "description": "Tối ưu hóa trải nghiệm chung, bao gồm hiểu biết NLP, sáng tạo văn bản, trò chuyện, hỏi đáp kiến thức, dịch thuật, và các lĩnh vực khác; nâng cao tính nhân văn, tối ưu hóa trí tuệ cảm xúc của mô hình; cải thiện khả năng làm rõ khi ý định không rõ ràng; nâng cao khả năng xử lý các vấn đề phân tích từ ngữ; nâng cao chất lượng và khả năng tương tác trong sáng tạo; cải thiện trải nghiệm đa vòng."
  },
  "hunyuan-turbo-vision": {
    "description": "Mô hình ngôn ngữ hình ảnh thế hệ mới của Hunyuan, sử dụng cấu trúc mô hình chuyên gia hỗn hợp (MoE) hoàn toàn mới, nâng cao toàn diện khả năng nhận diện cơ bản, sáng tạo nội dung, hỏi đáp kiến thức, và phân tích suy luận so với mô hình thế hệ trước."
  },
  "hunyuan-turbos-20250313": {
    "description": "Thống nhất phong cách các bước giải toán, tăng cường hỏi đáp toán học đa vòng. Tối ưu hóa phong cách trả lời trong sáng tác văn bản, loại bỏ cảm giác AI, tăng thêm tính văn chương."
  },
  "hunyuan-turbos-20250416": {
    "description": "Nâng cấp nền tảng tiền huấn luyện, tăng cường khả năng hiểu và tuân thủ chỉ thị của nền tảng; tăng cường năng lực các môn khoa học tự nhiên như toán học, lập trình, logic, khoa học trong giai đoạn căn chỉnh; cải thiện chất lượng sáng tạo văn học, hiểu văn bản, độ chính xác dịch thuật, hỏi đáp kiến thức và các năng lực khoa học xã hội; tăng cường năng lực Agent trong các lĩnh vực, đặc biệt là khả năng hiểu đối thoại đa vòng."
  },
  "hunyuan-turbos-20250604": {
    "description": "Nâng cấp nền tảng tiền huấn luyện, cải thiện khả năng viết và đọc hiểu, tăng cường đáng kể năng lực lập trình và khoa học tự nhiên, tiếp tục nâng cao khả năng tuân thủ các chỉ dẫn phức tạp."
  },
  "hunyuan-turbos-latest": {
    "description": "hunyuan-TurboS là phiên bản mới nhất của mô hình lớn hỗn hợp Hunyuan, có khả năng tư duy mạnh mẽ hơn và trải nghiệm tốt hơn."
  },
  "hunyuan-turbos-longtext-128k-20250325": {
    "description": "Chuyên xử lý các nhiệm vụ văn bản dài như tóm tắt tài liệu và hỏi đáp tài liệu, đồng thời cũng có khả năng xử lý các nhiệm vụ tạo văn bản chung. Nó thể hiện xuất sắc trong việc phân tích và tạo ra văn bản dài, có khả năng đáp ứng hiệu quả các yêu cầu xử lý nội dung dài phức tạp và chi tiết."
  },
  "hunyuan-turbos-role-plus": {
    "description": "Mô hình nhập vai phiên bản mới nhất của Hunyuan, được tinh chỉnh chính thức bởi Hunyuan, dựa trên mô hình Hunyuan kết hợp với bộ dữ liệu kịch bản nhập vai để tăng cường huấn luyện, mang lại hiệu quả cơ bản tốt hơn trong các kịch bản nhập vai."
  },
  "hunyuan-turbos-vision": {
    "description": "Mô hình này phù hợp với các kịch bản hiểu hình ảnh và văn bản, là mô hình ngôn ngữ thị giác hàng đầu thế hệ mới dựa trên Hunyuan turbos mới nhất, tập trung vào các nhiệm vụ liên quan đến hiểu hình ảnh và văn bản, bao gồm nhận dạng thực thể dựa trên hình ảnh, hỏi đáp kiến thức, sáng tạo nội dung, giải bài tập qua ảnh chụp, với cải tiến toàn diện so với thế hệ trước."
  },
  "hunyuan-turbos-vision-20250619": {
    "description": "Phiên bản mới nhất của Hunyuan turbos-vision là mô hình ngôn ngữ thị giác hàng đầu, cải thiện toàn diện so với phiên bản mặc định thế hệ trước trong các nhiệm vụ liên quan đến hiểu hình ảnh và văn bản, bao gồm nhận dạng thực thể dựa trên hình ảnh, hỏi đáp kiến thức, sáng tạo nội dung, giải bài tập qua ảnh chụp."
  },
  "hunyuan-vision": {
    "description": "Mô hình đa phương thức mới nhất của Hunyuan, hỗ trợ đầu vào hình ảnh + văn bản để tạo ra nội dung văn bản."
  },
  "image-01": {
    "description": "Mô hình tạo hình ảnh hoàn toàn mới, thể hiện hình ảnh tinh tế, hỗ trợ tạo hình ảnh từ văn bản và hình ảnh."
  },
  "image-01-live": {
    "description": "Mô hình tạo hình ảnh với chất lượng tinh tế, hỗ trợ tạo hình ảnh từ văn bản và thiết lập phong cách hình ảnh."
  },
  "imagen-4.0-fast-generate-001": {
<<<<<<< HEAD
    "description": "Imagen thế hệ thứ 4 — phiên bản nhanh của dòng mô hình chuyển văn bản thành hình ảnh"
  },
  "imagen-4.0-generate-001": {
    "description": "Dòng mô hình Imagen thế hệ thứ 4 tạo hình ảnh từ văn bản"
=======
    "description": "Imagen — dòng mô hình tạo ảnh từ văn bản thế hệ thứ 4, phiên bản nhanh."
  },
  "imagen-4.0-generate-001": {
    "description": "Dòng mô hình Imagen thế hệ thứ tư chuyển văn bản thành hình ảnh"
>>>>>>> 8d479074
  },
  "imagen-4.0-generate-preview-06-06": {
    "description": "Dòng mô hình chuyển đổi văn bản thành hình ảnh thế hệ thứ 4 của Imagen"
  },
  "imagen-4.0-ultra-generate-001": {
<<<<<<< HEAD
    "description": "Imagen thế hệ thứ 4 — phiên bản Ultra của dòng mô hình chuyển văn bản thành hình ảnh"
=======
    "description": "Imagen thế hệ thứ 4, dòng mô hình chuyển văn bản sang hình ảnh — phiên bản Ultra"
>>>>>>> 8d479074
  },
  "imagen-4.0-ultra-generate-preview-06-06": {
    "description": "Phiên bản Ultra của dòng mô hình chuyển đổi văn bản thành hình ảnh thế hệ thứ 4 của Imagen"
  },
  "imagen4/preview": {
    "description": "Mô hình tạo hình ảnh chất lượng cao do Google cung cấp."
  },
  "internlm/internlm2_5-7b-chat": {
    "description": "InternLM2.5 cung cấp giải pháp đối thoại thông minh cho nhiều tình huống."
  },
  "internlm2.5-latest": {
    "description": "Dòng mô hình mới nhất của chúng tôi, có hiệu suất suy luận xuất sắc, hỗ trợ độ dài ngữ cảnh 1M và khả năng theo dõi chỉ dẫn và gọi công cụ mạnh mẽ hơn."
  },
  "internlm3-latest": {
    "description": "Dòng mô hình mới nhất của chúng tôi, có hiệu suất suy luận xuất sắc, dẫn đầu trong số các mô hình mã nguồn mở cùng cấp. Mặc định chỉ đến mô hình InternLM3 mới nhất mà chúng tôi đã phát hành."
  },
  "internvl2.5-latest": {
    "description": "Phiên bản InternVL2.5 mà chúng tôi vẫn đang duy trì, có hiệu suất xuất sắc và ổn định. Mặc định chỉ đến mô hình InternVL2.5 mới nhất của chúng tôi, hiện tại chỉ đến internvl2.5-78b."
  },
  "internvl3-latest": {
    "description": "Chúng tôi vừa phát hành mô hình lớn đa phương thức mới nhất, có khả năng hiểu hình ảnh và văn bản mạnh mẽ hơn, khả năng hiểu hình ảnh theo chuỗi thời gian dài, hiệu suất tương đương với các mô hình đóng nguồn hàng đầu. Mặc định chỉ đến mô hình InternVL mới nhất của chúng tôi, hiện tại chỉ đến internvl3-78b."
  },
  "irag-1.0": {
    "description": "iRAG (image based RAG) do Baidu tự phát triển, công nghệ tạo hình ảnh từ văn bản tăng cường truy xuất, kết hợp kho ảnh hàng trăm triệu của Baidu Search với khả năng mô hình nền tảng mạnh mẽ, tạo ra các hình ảnh siêu thực đa dạng, vượt trội so với hệ thống tạo hình ảnh gốc, loại bỏ cảm giác AI và chi phí thấp. iRAG có đặc điểm không ảo giác, siêu thực và có thể sử dụng ngay."
  },
  "jamba-large": {
    "description": "Mô hình mạnh mẽ và tiên tiến nhất của chúng tôi, được thiết kế đặc biệt để xử lý các nhiệm vụ phức tạp cấp doanh nghiệp, với hiệu suất xuất sắc."
  },
  "jamba-mini": {
    "description": "Mô hình hiệu quả nhất trong cùng phân khúc, cân bằng giữa tốc độ và chất lượng, có kích thước nhỏ hơn."
  },
  "jina-deepsearch-v1": {
    "description": "Tìm kiếm sâu kết hợp tìm kiếm trên mạng, đọc và suy luận, có thể thực hiện điều tra toàn diện. Bạn có thể coi nó như một đại lý, nhận nhiệm vụ nghiên cứu của bạn - nó sẽ thực hiện tìm kiếm rộng rãi và qua nhiều lần lặp lại trước khi đưa ra câu trả lời. Quá trình này liên quan đến nghiên cứu liên tục, suy luận và giải quyết vấn đề từ nhiều góc độ. Điều này khác biệt hoàn toàn với việc tạo ra câu trả lời trực tiếp từ dữ liệu đã được huấn luyện trước của các mô hình lớn tiêu chuẩn và các hệ thống RAG truyền thống dựa vào tìm kiếm bề mặt một lần."
  },
  "kimi-k2": {
    "description": "Kimi-K2 là mô hình nền tảng kiến trúc MoE do Moonshot AI phát hành, có khả năng mã hóa và đại lý vượt trội, tổng tham số 1T, tham số kích hoạt 32B. Trong các bài kiểm tra chuẩn về suy luận kiến thức chung, lập trình, toán học và đại lý, hiệu suất của mô hình K2 vượt trội so với các mô hình mã nguồn mở phổ biến khác."
  },
  "kimi-k2-0711-preview": {
    "description": "kimi-k2 là mô hình cơ sở kiến trúc MoE với khả năng mã hóa và Agent cực mạnh, tổng số tham số 1T, tham số kích hoạt 32B. Trong các bài kiểm tra hiệu năng chuẩn về suy luận kiến thức chung, lập trình, toán học, Agent và các lĩnh vực chính khác, mô hình K2 vượt trội hơn các mô hình mã nguồn mở phổ biến khác."
  },
  "kimi-k2-turbo-preview": {
<<<<<<< HEAD
    "description": "kimi-k2 là một mô hình nền tảng theo kiến trúc MoE với khả năng xử lý mã và Agent vượt trội, tổng số tham số 1T, số tham số kích hoạt 32B. Trong các bài kiểm tra chuẩn về hiệu năng ở các hạng mục chính như suy luận kiến thức chung, lập trình, toán học và Agent, mô hình K2 cho hiệu năng vượt trội so với các mô hình mã nguồn mở phổ biến khác."
=======
    "description": "kimi-k2 là một mô hình nền tảng kiến trúc MoE với khả năng xử lý mã và Agent rất mạnh, tổng số tham số 1T, tham số kích hoạt 32B. Trong các bài kiểm tra chuẩn về hiệu năng ở các hạng mục chính như suy luận kiến thức tổng quát, lập trình, toán học và Agent, mô hình K2 cho hiệu năng vượt trội so với các mô hình mã nguồn mở phổ biến khác."
>>>>>>> 8d479074
  },
  "kimi-latest": {
    "description": "Sản phẩm trợ lý thông minh Kimi sử dụng mô hình lớn Kimi mới nhất, có thể chứa các tính năng chưa ổn định. Hỗ trợ hiểu hình ảnh, đồng thời tự động chọn mô hình 8k/32k/128k làm mô hình tính phí dựa trên độ dài ngữ cảnh yêu cầu."
  },
  "kimi-thinking-preview": {
    "description": "Mô hình kimi-thinking-preview do Moon's Dark Side cung cấp, có khả năng suy luận đa phương thức và suy luận tổng quát, nổi bật với khả năng suy luận sâu, giúp giải quyết nhiều vấn đề khó khăn hơn."
  },
  "learnlm-1.5-pro-experimental": {
    "description": "LearnLM là một mô hình ngôn ngữ thử nghiệm, chuyên biệt cho các nhiệm vụ, được đào tạo để tuân theo các nguyên tắc khoa học học tập, có thể tuân theo các chỉ dẫn hệ thống trong các tình huống giảng dạy và học tập, đóng vai trò như một người hướng dẫn chuyên gia."
  },
  "learnlm-2.0-flash-experimental": {
    "description": "LearnLM là một mô hình ngôn ngữ thử nghiệm, chuyên biệt cho nhiệm vụ, được đào tạo để tuân theo các nguyên tắc khoa học học tập, có thể tuân theo hướng dẫn hệ thống trong các tình huống giảng dạy và học tập, đóng vai trò như một người hướng dẫn chuyên gia."
  },
  "lite": {
    "description": "Spark Lite là một mô hình ngôn ngữ lớn nhẹ, có độ trễ cực thấp và khả năng xử lý hiệu quả, hoàn toàn miễn phí và mở, hỗ trợ chức năng tìm kiếm trực tuyến theo thời gian thực. Đặc điểm phản hồi nhanh của nó giúp nó nổi bật trong các ứng dụng suy diễn trên thiết bị có công suất thấp và tinh chỉnh mô hình, mang lại hiệu quả chi phí và trải nghiệm thông minh xuất sắc cho người dùng, đặc biệt trong các tình huống hỏi đáp kiến thức, tạo nội dung và tìm kiếm."
  },
  "llama-2-7b-chat": {
    "description": "Llama2 là một loạt các mô hình ngôn ngữ lớn (LLM) do Meta phát triển và công khai, bao gồm các mô hình tạo văn bản đã được tiền huấn luyện và tinh chỉnh với quy mô từ 7 tỷ đến 700 tỷ tham số. Về mặt kiến trúc, Llama2 là một mô hình ngôn ngữ hồi quy tự động sử dụng kiến trúc biến đổi tối ưu. Các phiên bản đã điều chỉnh sử dụng tinh chỉnh có giám sát (SFT) và học củng cố với phản hồi từ con người (RLHF) để đồng bộ hóa với sở thích của con người về tính hữu ích và an toàn. Llama2 có hiệu suất vượt trội hơn so với loạt Llama trên nhiều bộ dữ liệu học thuật, cung cấp ý tưởng cho thiết kế và phát triển của nhiều mô hình khác."
  },
  "llama-3.1-70b-versatile": {
    "description": "Llama 3.1 70B cung cấp khả năng suy luận AI mạnh mẽ hơn, phù hợp cho các ứng dụng phức tạp, hỗ trợ xử lý tính toán cực lớn và đảm bảo hiệu quả và độ chính xác cao."
  },
  "llama-3.1-8b-instant": {
    "description": "Llama 3.1 8B là một mô hình hiệu suất cao, cung cấp khả năng sinh văn bản nhanh chóng, rất phù hợp cho các tình huống ứng dụng cần hiệu quả quy mô lớn và tiết kiệm chi phí."
  },
  "llama-3.1-instruct": {
    "description": "Mô hình Llama 3.1 được tối ưu hóa cho các tình huống đối thoại, vượt trội hơn nhiều mô hình trò chuyện nguồn mở hiện có trong các bài kiểm tra chuẩn ngành phổ biến."
  },
  "llama-3.2-11b-vision-instruct": {
    "description": "Khả năng suy luận hình ảnh xuất sắc trên hình ảnh độ phân giải cao, phù hợp cho các ứng dụng hiểu biết hình ảnh."
  },
  "llama-3.2-11b-vision-preview": {
    "description": "Llama 3.2 được thiết kế để xử lý các nhiệm vụ kết hợp dữ liệu hình ảnh và văn bản. Nó thể hiện xuất sắc trong các nhiệm vụ mô tả hình ảnh và hỏi đáp hình ảnh, vượt qua rào cản giữa tạo ngôn ngữ và suy luận hình ảnh."
  },
  "llama-3.2-90b-vision-instruct": {
    "description": "Khả năng suy luận hình ảnh tiên tiến dành cho các ứng dụng đại lý hiểu biết hình ảnh."
  },
  "llama-3.2-90b-vision-preview": {
    "description": "Llama 3.2 được thiết kế để xử lý các nhiệm vụ kết hợp dữ liệu hình ảnh và văn bản. Nó thể hiện xuất sắc trong các nhiệm vụ mô tả hình ảnh và hỏi đáp hình ảnh, vượt qua rào cản giữa tạo ngôn ngữ và suy luận hình ảnh."
  },
  "llama-3.2-vision-instruct": {
    "description": "Mô hình Llama 3.2-Vision đã được tối ưu hóa để nhận dạng hình ảnh, suy luận hình ảnh, mô tả hình ảnh và trả lời các câu hỏi thông thường liên quan đến hình ảnh."
  },
  "llama-3.3-70b-instruct": {
    "description": "Llama 3.3 là mô hình ngôn ngữ lớn mã nguồn mở đa ngôn ngữ tiên tiến nhất trong dòng Llama, mang đến trải nghiệm hiệu suất tương đương với mô hình 405B với chi phí cực thấp. Dựa trên cấu trúc Transformer, và được cải thiện tính hữu ích và an toàn thông qua tinh chỉnh giám sát (SFT) và học tăng cường từ phản hồi của con người (RLHF). Phiên bản tinh chỉnh theo chỉ dẫn của nó được tối ưu hóa cho đối thoại đa ngôn ngữ, thể hiện tốt hơn nhiều mô hình trò chuyện mã nguồn mở và đóng kín trong nhiều tiêu chuẩn ngành. Ngày cắt đứt kiến thức là tháng 12 năm 2023."
  },
  "llama-3.3-70b-versatile": {
    "description": "Mô hình ngôn ngữ lớn Meta Llama 3.3 (LLM) đa ngôn ngữ là mô hình tạo ra dựa trên 70B (đầu vào/đầu ra văn bản) đã được huấn luyện và điều chỉnh theo chỉ dẫn. Mô hình thuần văn bản Llama 3.3 được tối ưu hóa cho các trường hợp hội thoại đa ngôn ngữ và vượt trội hơn nhiều mô hình trò chuyện mã nguồn mở và đóng khác trên các tiêu chuẩn ngành thông thường."
  },
  "llama-3.3-instruct": {
    "description": "Mô hình Llama 3.3 được tối ưu hóa cho các tình huống đối thoại, và đã vượt qua nhiều mô hình trò chuyện nguồn mở hiện có trong các bài kiểm tra chuẩn ngành phổ biến."
  },
  "llama3-70b-8192": {
    "description": "Meta Llama 3 70B cung cấp khả năng xử lý phức tạp vô song, được thiết kế riêng cho các dự án yêu cầu cao."
  },
  "llama3-8b-8192": {
    "description": "Meta Llama 3 8B mang lại hiệu suất suy luận chất lượng cao, phù hợp cho nhu cầu ứng dụng đa dạng."
  },
  "llama3-groq-70b-8192-tool-use-preview": {
    "description": "Llama 3 Groq 70B Tool Use cung cấp khả năng gọi công cụ mạnh mẽ, hỗ trợ xử lý hiệu quả cho các nhiệm vụ phức tạp."
  },
  "llama3-groq-8b-8192-tool-use-preview": {
    "description": "Llama 3 Groq 8B Tool Use là mô hình được tối ưu hóa cho việc sử dụng công cụ hiệu quả, hỗ trợ tính toán song song nhanh chóng."
  },
  "llama3.1": {
    "description": "Llama 3.1 là mô hình tiên tiến do Meta phát hành, hỗ trợ lên đến 405B tham số, có thể áp dụng cho các cuộc đối thoại phức tạp, dịch đa ngôn ngữ và phân tích dữ liệu."
  },
  "llama3.1:405b": {
    "description": "Llama 3.1 là mô hình tiên tiến do Meta phát hành, hỗ trợ lên đến 405B tham số, có thể áp dụng cho các cuộc đối thoại phức tạp, dịch đa ngôn ngữ và phân tích dữ liệu."
  },
  "llama3.1:70b": {
    "description": "Llama 3.1 là mô hình tiên tiến do Meta phát hành, hỗ trợ lên đến 405B tham số, có thể áp dụng cho các cuộc đối thoại phức tạp, dịch đa ngôn ngữ và phân tích dữ liệu."
  },
  "llava": {
    "description": "LLaVA là mô hình đa phương thức kết hợp bộ mã hóa hình ảnh và Vicuna, phục vụ cho việc hiểu biết mạnh mẽ về hình ảnh và ngôn ngữ."
  },
  "llava-v1.5-7b-4096-preview": {
    "description": "LLaVA 1.5 7B cung cấp khả năng xử lý hình ảnh tích hợp, tạo ra đầu ra phức tạp thông qua đầu vào thông tin hình ảnh."
  },
  "llava:13b": {
    "description": "LLaVA là mô hình đa phương thức kết hợp bộ mã hóa hình ảnh và Vicuna, phục vụ cho việc hiểu biết mạnh mẽ về hình ảnh và ngôn ngữ."
  },
  "llava:34b": {
    "description": "LLaVA là mô hình đa phương thức kết hợp bộ mã hóa hình ảnh và Vicuna, phục vụ cho việc hiểu biết mạnh mẽ về hình ảnh và ngôn ngữ."
  },
  "magistral-medium-latest": {
<<<<<<< HEAD
    "description": "Magistral Medium 1.1 là một mô hình suy luận tiên tiến do Mistral AI phát hành vào tháng 7 năm 2025."
=======
    "description": "Magistral Medium 1.1 là một mô hình suy luận tiên tiến do Mistral AI ra mắt vào tháng 7 năm 2025."
>>>>>>> 8d479074
  },
  "mathstral": {
    "description": "MathΣtral được thiết kế cho nghiên cứu khoa học và suy luận toán học, cung cấp khả năng tính toán hiệu quả và giải thích kết quả."
  },
  "max-32k": {
    "description": "Spark Max 32K được cấu hình với khả năng xử lý ngữ cảnh lớn, có khả năng hiểu ngữ cảnh và suy luận logic mạnh mẽ hơn, hỗ trợ đầu vào văn bản 32K tokens, phù hợp cho việc đọc tài liệu dài, hỏi đáp kiến thức riêng tư và các tình huống khác."
  },
  "megrez-3b-instruct": {
    "description": "Megrez-3B-Instruct là mô hình ngôn ngữ lớn được huấn luyện hoàn toàn độc lập bởi Wúwèn Xīnqióng. Megrez-3B-Instruct nhằm tạo ra một giải pháp thông minh ở đầu cuối với khả năng suy luận nhanh chóng, kích thước nhỏ gọn và dễ sử dụng thông qua lý thuyết tích hợp phần mềm và phần cứng."
  },
  "meta-llama-3-70b-instruct": {
    "description": "Mô hình 70 tỷ tham số mạnh mẽ, xuất sắc trong lý luận, lập trình và các ứng dụng ngôn ngữ rộng lớn."
  },
  "meta-llama-3-8b-instruct": {
    "description": "Mô hình 8 tỷ tham số đa năng, tối ưu hóa cho các tác vụ đối thoại và tạo văn bản."
  },
  "meta-llama-3.1-405b-instruct": {
    "description": "Các mô hình văn bản chỉ được tinh chỉnh theo hướng dẫn Llama 3.1 được tối ưu hóa cho các trường hợp sử dụng đối thoại đa ngôn ngữ và vượt trội hơn nhiều mô hình trò chuyện mã nguồn mở và đóng có sẵn trên các tiêu chuẩn ngành phổ biến."
  },
  "meta-llama-3.1-70b-instruct": {
    "description": "Các mô hình văn bản chỉ được tinh chỉnh theo hướng dẫn Llama 3.1 được tối ưu hóa cho các trường hợp sử dụng đối thoại đa ngôn ngữ và vượt trội hơn nhiều mô hình trò chuyện mã nguồn mở và đóng có sẵn trên các tiêu chuẩn ngành phổ biến."
  },
  "meta-llama-3.1-8b-instruct": {
    "description": "Các mô hình văn bản chỉ được tinh chỉnh theo hướng dẫn Llama 3.1 được tối ưu hóa cho các trường hợp sử dụng đối thoại đa ngôn ngữ và vượt trội hơn nhiều mô hình trò chuyện mã nguồn mở và đóng có sẵn trên các tiêu chuẩn ngành phổ biến."
  },
  "meta-llama/Llama-2-13b-chat-hf": {
    "description": "LLaMA-2 Chat (13B) cung cấp khả năng xử lý ngôn ngữ xuất sắc và trải nghiệm tương tác tuyệt vời."
  },
  "meta-llama/Llama-2-70b-hf": {
    "description": "LLaMA-2 cung cấp khả năng xử lý ngôn ngữ tuyệt vời và trải nghiệm tương tác xuất sắc."
  },
  "meta-llama/Llama-3-70b-chat-hf": {
    "description": "LLaMA-3 Chat (70B) là mô hình trò chuyện mạnh mẽ, hỗ trợ các nhu cầu đối thoại phức tạp."
  },
  "meta-llama/Llama-3-8b-chat-hf": {
    "description": "LLaMA-3 Chat (8B) cung cấp hỗ trợ đa ngôn ngữ, bao gồm nhiều lĩnh vực kiến thức phong phú."
  },
  "meta-llama/Llama-3.2-11B-Vision-Instruct-Turbo": {
    "description": "LLaMA 3.2 được thiết kế để xử lý các tác vụ kết hợp dữ liệu hình ảnh và văn bản. Nó có khả năng xuất sắc trong các tác vụ mô tả hình ảnh và trả lời câu hỏi hình ảnh, vượt qua khoảng cách giữa tạo ngôn ngữ và suy luận hình ảnh."
  },
  "meta-llama/Llama-3.2-3B-Instruct-Turbo": {
    "description": "LLaMA 3.2 được thiết kế để xử lý các tác vụ kết hợp dữ liệu hình ảnh và văn bản. Nó có khả năng xuất sắc trong các tác vụ mô tả hình ảnh và trả lời câu hỏi hình ảnh, vượt qua khoảng cách giữa tạo ngôn ngữ và suy luận hình ảnh."
  },
  "meta-llama/Llama-3.2-90B-Vision-Instruct-Turbo": {
    "description": "LLaMA 3.2 được thiết kế để xử lý các tác vụ kết hợp dữ liệu hình ảnh và văn bản. Nó có khả năng xuất sắc trong các tác vụ mô tả hình ảnh và trả lời câu hỏi hình ảnh, vượt qua khoảng cách giữa tạo ngôn ngữ và suy luận hình ảnh."
  },
  "meta-llama/Llama-3.3-70B-Instruct-Turbo": {
    "description": "Mô hình ngôn ngữ lớn đa ngôn ngữ Meta Llama 3.3 (LLM) là mô hình sinh ra từ 70B (đầu vào văn bản/đầu ra văn bản) với việc điều chỉnh trước và điều chỉnh theo lệnh. Mô hình điều chỉnh theo lệnh Llama 3.3 được tối ưu hóa cho các trường hợp sử dụng đối thoại đa ngôn ngữ và vượt trội hơn nhiều mô hình trò chuyện mã nguồn mở và đóng khác trên các bài kiểm tra chuẩn ngành phổ biến."
  },
  "meta-llama/Llama-Vision-Free": {
    "description": "LLaMA 3.2 được thiết kế để xử lý các tác vụ kết hợp dữ liệu hình ảnh và văn bản. Nó có khả năng xuất sắc trong các tác vụ mô tả hình ảnh và trả lời câu hỏi hình ảnh, vượt qua khoảng cách giữa tạo ngôn ngữ và suy luận hình ảnh."
  },
  "meta-llama/Meta-Llama-3-70B-Instruct-Lite": {
    "description": "Llama 3 70B Instruct Lite phù hợp cho các môi trường cần hiệu suất cao và độ trễ thấp."
  },
  "meta-llama/Meta-Llama-3-70B-Instruct-Turbo": {
    "description": "Llama 3 70B Instruct Turbo cung cấp khả năng hiểu và sinh ngôn ngữ xuất sắc, phù hợp cho các nhiệm vụ tính toán khắt khe nhất."
  },
  "meta-llama/Meta-Llama-3-8B-Instruct-Lite": {
    "description": "Llama 3 8B Instruct Lite phù hợp cho các môi trường hạn chế tài nguyên, cung cấp hiệu suất cân bằng xuất sắc."
  },
  "meta-llama/Meta-Llama-3-8B-Instruct-Turbo": {
    "description": "Llama 3 8B Instruct Turbo là một mô hình ngôn ngữ lớn hiệu suất cao, hỗ trợ nhiều tình huống ứng dụng."
  },
  "meta-llama/Meta-Llama-3.1-405B-Instruct": {
    "description": "LLaMA 3.1 405B là mô hình mạnh mẽ cho việc đào tạo trước và điều chỉnh theo hướng dẫn."
  },
  "meta-llama/Meta-Llama-3.1-405B-Instruct-Turbo": {
    "description": "Mô hình Llama 3.1 Turbo 405B cung cấp hỗ trợ ngữ cảnh dung lượng lớn cho xử lý dữ liệu lớn, thể hiện xuất sắc trong các ứng dụng trí tuệ nhân tạo quy mô lớn."
  },
  "meta-llama/Meta-Llama-3.1-70B": {
    "description": "Llama 3.1 là mô hình hàng đầu do Meta phát hành, hỗ trợ lên đến 405B tham số, có thể áp dụng cho cuộc đối thoại phức tạp, dịch đa ngôn ngữ và phân tích dữ liệu."
  },
  "meta-llama/Meta-Llama-3.1-70B-Instruct-Turbo": {
    "description": "Mô hình Llama 3.1 70B được tinh chỉnh để phù hợp với các ứng dụng tải cao, định lượng đến FP8 cung cấp khả năng tính toán và độ chính xác hiệu quả hơn, đảm bảo hiệu suất xuất sắc trong các tình huống phức tạp."
  },
  "meta-llama/Meta-Llama-3.1-8B-Instruct-Turbo": {
    "description": "Mô hình Llama 3.1 8B sử dụng định lượng FP8, hỗ trợ lên đến 131,072 mã ngữ cảnh, là một trong những mô hình mã nguồn mở hàng đầu, phù hợp cho các nhiệm vụ phức tạp, vượt trội hơn nhiều tiêu chuẩn ngành."
  },
  "meta-llama/llama-3-70b-instruct": {
    "description": "Llama 3 70B Instruct được tối ưu hóa cho các tình huống đối thoại chất lượng cao, thể hiện xuất sắc trong nhiều đánh giá của con người."
  },
  "meta-llama/llama-3-8b-instruct": {
    "description": "Llama 3 8B Instruct tối ưu hóa cho các tình huống đối thoại chất lượng cao, hiệu suất vượt trội hơn nhiều mô hình đóng nguồn."
  },
  "meta-llama/llama-3.1-70b-instruct": {
    "description": "Llama 3.1 70B Instruct được thiết kế đặc biệt cho các cuộc đối thoại chất lượng cao, thể hiện xuất sắc trong các đánh giá của con người, đặc biệt phù hợp cho các tình huống tương tác cao."
  },
  "meta-llama/llama-3.1-8b-instruct": {
    "description": "Llama 3.1 8B Instruct là phiên bản mới nhất do Meta phát hành, tối ưu hóa cho các tình huống đối thoại chất lượng cao, vượt trội hơn nhiều mô hình đóng nguồn hàng đầu."
  },
  "meta-llama/llama-3.1-8b-instruct:free": {
    "description": "LLaMA 3.1 cung cấp hỗ trợ đa ngôn ngữ, là một trong những mô hình sinh hàng đầu trong ngành."
  },
  "meta-llama/llama-3.2-11b-vision-instruct": {
    "description": "LLaMA 3.2 được thiết kế để xử lý các nhiệm vụ kết hợp dữ liệu hình ảnh và văn bản. Nó thể hiện xuất sắc trong các nhiệm vụ mô tả hình ảnh và hỏi đáp hình ảnh, vượt qua ranh giới giữa sinh ngôn ngữ và suy diễn hình ảnh."
  },
  "meta-llama/llama-3.2-3b-instruct": {
    "description": "meta-llama/llama-3.2-3b-instruct"
  },
  "meta-llama/llama-3.2-90b-vision-instruct": {
    "description": "LLaMA 3.2 được thiết kế để xử lý các nhiệm vụ kết hợp dữ liệu hình ảnh và văn bản. Nó thể hiện xuất sắc trong các nhiệm vụ mô tả hình ảnh và hỏi đáp hình ảnh, vượt qua ranh giới giữa sinh ngôn ngữ và suy diễn hình ảnh."
  },
  "meta-llama/llama-3.3-70b-instruct": {
    "description": "Llama 3.3 là mô hình ngôn ngữ lớn mã nguồn mở đa ngôn ngữ tiên tiến nhất trong dòng Llama, mang đến trải nghiệm hiệu suất tương đương với mô hình 405B với chi phí cực thấp. Dựa trên cấu trúc Transformer, và được cải thiện tính hữu ích và an toàn thông qua tinh chỉnh giám sát (SFT) và học tăng cường từ phản hồi của con người (RLHF). Phiên bản tinh chỉnh theo chỉ dẫn của nó được tối ưu hóa cho đối thoại đa ngôn ngữ, thể hiện tốt hơn nhiều mô hình trò chuyện mã nguồn mở và đóng kín trong nhiều tiêu chuẩn ngành. Ngày cắt đứt kiến thức là tháng 12 năm 2023."
  },
  "meta-llama/llama-3.3-70b-instruct:free": {
    "description": "Llama 3.3 là mô hình ngôn ngữ lớn mã nguồn mở đa ngôn ngữ tiên tiến nhất trong dòng Llama, mang đến trải nghiệm hiệu suất tương đương với mô hình 405B với chi phí cực thấp. Dựa trên cấu trúc Transformer, và được cải thiện tính hữu ích và an toàn thông qua tinh chỉnh giám sát (SFT) và học tăng cường từ phản hồi của con người (RLHF). Phiên bản tinh chỉnh theo chỉ dẫn của nó được tối ưu hóa cho đối thoại đa ngôn ngữ, thể hiện tốt hơn nhiều mô hình trò chuyện mã nguồn mở và đóng kín trong nhiều tiêu chuẩn ngành. Ngày cắt đứt kiến thức là tháng 12 năm 2023."
  },
  "meta.llama3-1-405b-instruct-v1:0": {
    "description": "Meta Llama 3.1 405B Instruct là mô hình lớn nhất và mạnh mẽ nhất trong mô hình Llama 3.1 Instruct, là một mô hình sinh dữ liệu và suy luận đối thoại tiên tiến, cũng có thể được sử dụng làm nền tảng cho việc tiền huấn luyện hoặc tinh chỉnh chuyên sâu trong các lĩnh vực cụ thể. Các mô hình ngôn ngữ lớn đa ngôn ngữ (LLMs) mà Llama 3.1 cung cấp là một tập hợp các mô hình sinh đã được tiền huấn luyện và điều chỉnh theo chỉ dẫn, bao gồm kích thước 8B, 70B và 405B (đầu vào/đầu ra văn bản). Các mô hình văn bản điều chỉnh theo chỉ dẫn của Llama 3.1 (8B, 70B, 405B) được tối ưu hóa cho các trường hợp đối thoại đa ngôn ngữ và đã vượt qua nhiều mô hình trò chuyện mã nguồn mở có sẵn trong các bài kiểm tra chuẩn ngành phổ biến. Llama 3.1 được thiết kế để sử dụng cho nhiều mục đích thương mại và nghiên cứu bằng nhiều ngôn ngữ. Các mô hình văn bản điều chỉnh theo chỉ dẫn phù hợp cho các cuộc trò chuyện giống như trợ lý, trong khi các mô hình đã được tiền huấn luyện có thể thích ứng với nhiều nhiệm vụ sinh ngôn ngữ tự nhiên khác nhau. Mô hình Llama 3.1 cũng hỗ trợ việc cải thiện các mô hình khác bằng cách sử dụng đầu ra của nó, bao gồm sinh dữ liệu tổng hợp và tinh chỉnh. Llama 3.1 là một mô hình ngôn ngữ tự hồi quy sử dụng kiến trúc biến áp tối ưu. Phiên bản điều chỉnh sử dụng tinh chỉnh có giám sát (SFT) và học tăng cường có phản hồi từ con người (RLHF) để phù hợp với sở thích của con người về tính hữu ích và an toàn."
  },
  "meta.llama3-1-70b-instruct-v1:0": {
    "description": "Phiên bản cập nhật của Meta Llama 3.1 70B Instruct, bao gồm độ dài ngữ cảnh mở rộng 128K, tính đa ngôn ngữ và khả năng suy luận cải tiến. Các mô hình ngôn ngữ lớn (LLMs) đa ngôn ngữ do Llama 3.1 cung cấp là một tập hợp các mô hình sinh đã được huấn luyện trước và điều chỉnh theo chỉ dẫn, bao gồm kích thước 8B, 70B và 405B (đầu vào/đầu ra văn bản). Các mô hình văn bản điều chỉnh theo chỉ dẫn của Llama 3.1 (8B, 70B, 405B) được tối ưu hóa cho các trường hợp đối thoại đa ngôn ngữ và đã vượt qua nhiều mô hình trò chuyện mã nguồn mở có sẵn trong các bài kiểm tra chuẩn ngành phổ biến. Llama 3.1 được thiết kế cho các mục đích thương mại và nghiên cứu đa ngôn ngữ. Các mô hình văn bản điều chỉnh theo chỉ dẫn phù hợp cho các cuộc trò chuyện giống như trợ lý, trong khi các mô hình đã được huấn luyện trước có thể thích ứng với nhiều nhiệm vụ sinh ngôn ngữ tự nhiên khác nhau. Mô hình Llama 3.1 cũng hỗ trợ việc sử dụng đầu ra của mô hình để cải thiện các mô hình khác, bao gồm tạo dữ liệu tổng hợp và tinh chỉnh. Llama 3.1 là mô hình ngôn ngữ tự hồi quy sử dụng kiến trúc biến áp được tối ưu hóa. Phiên bản điều chỉnh sử dụng tinh chỉnh giám sát (SFT) và học tăng cường có phản hồi của con người (RLHF) để phù hợp với sở thích của con người về tính hữu ích và an toàn."
  },
  "meta.llama3-1-8b-instruct-v1:0": {
    "description": "Phiên bản cập nhật của Meta Llama 3.1 8B Instruct, bao gồm độ dài ngữ cảnh mở rộng 128K, tính đa ngôn ngữ và khả năng suy luận cải tiến. Các mô hình ngôn ngữ lớn (LLMs) đa ngôn ngữ do Llama 3.1 cung cấp là một tập hợp các mô hình sinh đã được huấn luyện trước và điều chỉnh theo chỉ dẫn, bao gồm kích thước 8B, 70B và 405B (đầu vào/đầu ra văn bản). Các mô hình văn bản điều chỉnh theo chỉ dẫn của Llama 3.1 (8B, 70B, 405B) được tối ưu hóa cho các trường hợp đối thoại đa ngôn ngữ và đã vượt qua nhiều mô hình trò chuyện mã nguồn mở có sẵn trong các bài kiểm tra chuẩn ngành phổ biến. Llama 3.1 được thiết kế cho các mục đích thương mại và nghiên cứu đa ngôn ngữ. Các mô hình văn bản điều chỉnh theo chỉ dẫn phù hợp cho các cuộc trò chuyện giống như trợ lý, trong khi các mô hình đã được huấn luyện trước có thể thích ứng với nhiều nhiệm vụ sinh ngôn ngữ tự nhiên khác nhau. Mô hình Llama 3.1 cũng hỗ trợ việc sử dụng đầu ra của mô hình để cải thiện các mô hình khác, bao gồm tạo dữ liệu tổng hợp và tinh chỉnh. Llama 3.1 là mô hình ngôn ngữ tự hồi quy sử dụng kiến trúc biến áp được tối ưu hóa. Phiên bản điều chỉnh sử dụng tinh chỉnh giám sát (SFT) và học tăng cường có phản hồi của con người (RLHF) để phù hợp với sở thích của con người về tính hữu ích và an toàn."
  },
  "meta.llama3-70b-instruct-v1:0": {
    "description": "Meta Llama 3 là một mô hình ngôn ngữ lớn (LLM) mở dành cho các nhà phát triển, nhà nghiên cứu và doanh nghiệp, nhằm giúp họ xây dựng, thử nghiệm và mở rộng ý tưởng AI sinh một cách có trách nhiệm. Là một phần của hệ thống cơ sở hạ tầng đổi mới toàn cầu, nó rất phù hợp cho việc tạo nội dung, AI đối thoại, hiểu ngôn ngữ, nghiên cứu và ứng dụng doanh nghiệp."
  },
  "meta.llama3-8b-instruct-v1:0": {
    "description": "Meta Llama 3 là một mô hình ngôn ngữ lớn (LLM) mở dành cho các nhà phát triển, nhà nghiên cứu và doanh nghiệp, nhằm giúp họ xây dựng, thử nghiệm và mở rộng ý tưởng AI sinh một cách có trách nhiệm. Là một phần của hệ thống cơ sở hạ tầng đổi mới toàn cầu, nó rất phù hợp cho các thiết bị biên và thời gian huấn luyện nhanh hơn với khả năng tính toán và tài nguyên hạn chế."
  },
  "meta/Llama-3.2-11B-Vision-Instruct": {
    "description": "Khả năng suy luận hình ảnh xuất sắc trên hình ảnh độ phân giải cao, phù hợp cho các ứng dụng hiểu biết thị giác."
  },
  "meta/Llama-3.2-90B-Vision-Instruct": {
    "description": "Khả năng suy luận hình ảnh nâng cao dành cho các ứng dụng đại lý hiểu biết thị giác."
  },
  "meta/Llama-3.3-70B-Instruct": {
    "description": "Llama 3.3 là mô hình ngôn ngữ lớn đa ngôn ngữ mã nguồn mở tiên tiến nhất trong dòng Llama, mang lại hiệu suất tương đương mô hình 405 tỷ tham số với chi phí rất thấp. Dựa trên kiến trúc Transformer, được cải thiện qua huấn luyện giám sát (SFT) và học tăng cường từ phản hồi con người (RLHF) để nâng cao tính hữu ích và an toàn. Phiên bản tinh chỉnh chỉ dẫn được tối ưu cho đối thoại đa ngôn ngữ, vượt trội trên nhiều chuẩn mực ngành so với nhiều mô hình trò chuyện mã nguồn mở và đóng. Kiến thức cập nhật đến tháng 12 năm 2023."
  },
  "meta/Meta-Llama-3-70B-Instruct": {
    "description": "Một mô hình mạnh mẽ với 70 tỷ tham số, thể hiện xuất sắc trong suy luận, mã hóa và các ứng dụng ngôn ngữ đa dạng."
  },
  "meta/Meta-Llama-3-8B-Instruct": {
    "description": "Một mô hình đa năng với 8 tỷ tham số, được tối ưu cho các nhiệm vụ đối thoại và tạo văn bản."
  },
  "meta/Meta-Llama-3.1-405B-Instruct": {
    "description": "Mô hình văn bản Llama 3.1 được tinh chỉnh chỉ dẫn, tối ưu cho các trường hợp sử dụng đối thoại đa ngôn ngữ, thể hiện xuất sắc trên nhiều chuẩn mực ngành so với nhiều mô hình trò chuyện mã nguồn mở và đóng hiện có."
  },
  "meta/Meta-Llama-3.1-70B-Instruct": {
    "description": "Mô hình văn bản Llama 3.1 được tinh chỉnh chỉ dẫn, tối ưu cho các trường hợp sử dụng đối thoại đa ngôn ngữ, thể hiện xuất sắc trên nhiều chuẩn mực ngành so với nhiều mô hình trò chuyện mã nguồn mở và đóng hiện có."
  },
  "meta/Meta-Llama-3.1-8B-Instruct": {
    "description": "Mô hình văn bản Llama 3.1 được tinh chỉnh chỉ dẫn, tối ưu cho các trường hợp sử dụng đối thoại đa ngôn ngữ, thể hiện xuất sắc trên nhiều chuẩn mực ngành so với nhiều mô hình trò chuyện mã nguồn mở và đóng hiện có."
  },
  "meta/llama-3.1-405b-instruct": {
    "description": "LLM cao cấp, hỗ trợ tạo dữ liệu tổng hợp, chưng cất kiến thức và suy luận, phù hợp cho chatbot, lập trình và các nhiệm vụ chuyên biệt."
  },
  "meta/llama-3.1-70b-instruct": {
    "description": "Tăng cường cuộc đối thoại phức tạp, có khả năng hiểu ngữ cảnh xuất sắc, suy luận và sinh văn bản."
  },
  "meta/llama-3.1-8b-instruct": {
    "description": "Mô hình tiên tiến hàng đầu, có khả năng hiểu ngôn ngữ, suy luận xuất sắc và khả năng sinh văn bản."
  },
  "meta/llama-3.2-11b-vision-instruct": {
    "description": "Mô hình thị giác-ngôn ngữ tiên tiến, xuất sắc trong việc suy luận chất lượng cao từ hình ảnh."
  },
  "meta/llama-3.2-1b-instruct": {
    "description": "Mô hình ngôn ngữ nhỏ tiên tiến hàng đầu, có khả năng hiểu ngôn ngữ, suy luận xuất sắc và khả năng sinh văn bản."
  },
  "meta/llama-3.2-3b-instruct": {
    "description": "Mô hình ngôn ngữ nhỏ tiên tiến hàng đầu, có khả năng hiểu ngôn ngữ, suy luận xuất sắc và khả năng sinh văn bản."
  },
  "meta/llama-3.2-90b-vision-instruct": {
    "description": "Mô hình thị giác-ngôn ngữ tiên tiến, xuất sắc trong việc suy luận chất lượng cao từ hình ảnh."
  },
  "meta/llama-3.3-70b-instruct": {
    "description": "Mô hình LLM tiên tiến, xuất sắc trong suy luận, toán học, kiến thức chung và gọi hàm."
  },
  "microsoft/Phi-3-medium-128k-instruct": {
    "description": "Cùng mô hình Phi-3-medium nhưng với kích thước ngữ cảnh lớn hơn, phù hợp cho RAG hoặc ít gợi ý."
  },
  "microsoft/Phi-3-medium-4k-instruct": {
    "description": "Mô hình 14 tỷ tham số, chất lượng vượt trội so với Phi-3-mini, tập trung vào dữ liệu suy luận chất lượng cao."
  },
  "microsoft/Phi-3-mini-128k-instruct": {
    "description": "Cùng mô hình Phi-3-mini nhưng với kích thước ngữ cảnh lớn hơn, phù hợp cho RAG hoặc ít gợi ý."
  },
  "microsoft/Phi-3-mini-4k-instruct": {
    "description": "Thành viên nhỏ nhất trong gia đình Phi-3, được tối ưu cho chất lượng và độ trễ thấp."
  },
  "microsoft/Phi-3-small-128k-instruct": {
    "description": "Cùng mô hình Phi-3-small nhưng với kích thước ngữ cảnh lớn hơn, phù hợp cho RAG hoặc ít gợi ý."
  },
  "microsoft/Phi-3-small-8k-instruct": {
    "description": "Mô hình 7 tỷ tham số, chất lượng vượt trội so với Phi-3-mini, tập trung vào dữ liệu suy luận chất lượng cao."
  },
  "microsoft/Phi-3.5-mini-instruct": {
    "description": "Phiên bản cập nhật của mô hình Phi-3-mini."
  },
  "microsoft/Phi-3.5-vision-instruct": {
    "description": "Phiên bản cập nhật của mô hình Phi-3-vision."
  },
  "microsoft/WizardLM-2-8x22B": {
    "description": "WizardLM 2 là mô hình ngôn ngữ do AI của Microsoft cung cấp, thể hiện xuất sắc trong các lĩnh vực đối thoại phức tạp, đa ngôn ngữ, suy luận và trợ lý thông minh."
  },
  "microsoft/wizardlm-2-8x22b": {
    "description": "WizardLM-2 8x22B là mô hình Wizard tiên tiến nhất của Microsoft AI, thể hiện hiệu suất cực kỳ cạnh tranh."
  },
  "minicpm-v": {
    "description": "MiniCPM-V là mô hình đa phương thức thế hệ mới do OpenBMB phát triển, có khả năng nhận diện OCR xuất sắc và hiểu biết đa phương thức, hỗ trợ nhiều ứng dụng khác nhau."
  },
  "ministral-3b-latest": {
    "description": "Ministral 3B là mô hình hàng đầu thế giới của Mistral về hiệu suất cạnh biên."
  },
  "ministral-8b-latest": {
    "description": "Ministral 8B là mô hình cạnh biên cực kỳ tiết kiệm chi phí của Mistral."
  },
  "mistral": {
    "description": "Mistral là mô hình 7B do Mistral AI phát hành, phù hợp cho các nhu cầu xử lý ngôn ngữ đa dạng."
  },
  "mistral-ai/Mistral-Large-2411": {
    "description": "Mô hình chủ lực của Mistral, phù hợp cho các nhiệm vụ phức tạp cần khả năng suy luận quy mô lớn hoặc chuyên môn cao (tổng hợp văn bản, tạo mã, RAG hoặc đại lý)."
  },
  "mistral-ai/Mistral-Nemo": {
    "description": "Mistral Nemo là một mô hình ngôn ngữ tiên tiến (LLM), sở hữu khả năng suy luận, kiến thức thế giới và mã hóa hàng đầu trong phân khúc kích thước của nó."
  },
  "mistral-ai/mistral-small-2503": {
    "description": "Mistral Small phù hợp cho bất kỳ nhiệm vụ dựa trên ngôn ngữ nào cần hiệu quả cao và độ trễ thấp."
  },
  "mistral-large": {
    "description": "Mixtral Large là mô hình hàng đầu của Mistral, kết hợp khả năng sinh mã, toán học và suy luận, hỗ trợ cửa sổ ngữ cảnh 128k."
  },
  "mistral-large-instruct": {
    "description": "Mistral-Large-Instruct-2407 là một mô hình ngôn ngữ lớn (LLM) tiên tiến, có 123 tỷ tham số, với khả năng suy luận, kiến thức và lập trình hàng đầu."
  },
  "mistral-large-latest": {
    "description": "Mistral Large là mô hình lớn hàng đầu, chuyên về các nhiệm vụ đa ngôn ngữ, suy luận phức tạp và sinh mã, là lựa chọn lý tưởng cho các ứng dụng cao cấp."
  },
  "mistral-medium-latest": {
    "description": "Mistral Medium 3 cung cấp hiệu suất tiên tiến với chi phí gấp 8 lần và đơn giản hóa việc triển khai doanh nghiệp."
  },
  "mistral-nemo": {
    "description": "Mistral Nemo được phát triển hợp tác giữa Mistral AI và NVIDIA, là mô hình 12B hiệu suất cao."
  },
  "mistral-nemo-instruct": {
    "description": "Mô hình ngôn ngữ lớn Mistral-Nemo-Instruct-2407 (LLM) là phiên bản điều chỉnh lệnh của Mistral-Nemo-Base-2407."
  },
  "mistral-small": {
    "description": "Mistral Small có thể được sử dụng cho bất kỳ nhiệm vụ nào dựa trên ngôn ngữ yêu cầu hiệu suất cao và độ trễ thấp."
  },
  "mistral-small-latest": {
    "description": "Mistral Small là lựa chọn hiệu quả về chi phí, nhanh chóng và đáng tin cậy, phù hợp cho các trường hợp như dịch thuật, tóm tắt và phân tích cảm xúc."
  },
  "mistralai/Mistral-7B-Instruct-v0.1": {
    "description": "Mistral (7B) Instruct nổi bật với hiệu suất cao, phù hợp cho nhiều nhiệm vụ ngôn ngữ."
  },
  "mistralai/Mistral-7B-Instruct-v0.2": {
    "description": "Mistral 7B là mô hình fine-tuning theo yêu cầu, cung cấp giải pháp tối ưu cho các nhiệm vụ."
  },
  "mistralai/Mistral-7B-Instruct-v0.3": {
    "description": "Mistral (7B) Instruct v0.3 cung cấp khả năng tính toán hiệu quả và hiểu ngôn ngữ tự nhiên, phù hợp cho nhiều ứng dụng."
  },
  "mistralai/Mistral-7B-v0.1": {
    "description": "Mistral 7B là một mô hình nhỏ gọn nhưng hiệu suất cao, chuyên về xử lý hàng loạt và các tác vụ đơn giản như phân loại và sinh văn bản, với khả năng suy luận tốt."
  },
  "mistralai/Mixtral-8x22B-Instruct-v0.1": {
    "description": "Mixtral-8x22B Instruct (141B) là một mô hình ngôn ngữ lớn siêu cấp, hỗ trợ nhu cầu xử lý cực cao."
  },
  "mistralai/Mixtral-8x7B-Instruct-v0.1": {
    "description": "Mixtral 8x7B là mô hình chuyên gia hỗn hợp thưa được tiền huấn luyện, dùng cho các nhiệm vụ văn bản tổng quát."
  },
  "mistralai/Mixtral-8x7B-v0.1": {
    "description": "Mixtral 8x7B là một mô hình chuyên gia thưa thớt, tận dụng nhiều tham số để tăng tốc độ suy luận, phù hợp để xử lý đa ngôn ngữ và tạo mã."
  },
  "mistralai/mistral-7b-instruct": {
    "description": "Mistral 7B Instruct là mô hình tiêu chuẩn ngành với tốc độ tối ưu hóa và hỗ trợ ngữ cảnh dài."
  },
  "mistralai/mistral-nemo": {
    "description": "Mistral Nemo là mô hình 7.3B tham số hỗ trợ đa ngôn ngữ và lập trình hiệu suất cao."
  },
  "mixtral": {
    "description": "Mixtral là mô hình chuyên gia của Mistral AI, có trọng số mã nguồn mở và cung cấp hỗ trợ cho việc sinh mã và hiểu ngôn ngữ."
  },
  "mixtral-8x7b-32768": {
    "description": "Mixtral 8x7B cung cấp khả năng tính toán song song có độ dung sai cao, phù hợp cho các nhiệm vụ phức tạp."
  },
  "mixtral:8x22b": {
    "description": "Mixtral là mô hình chuyên gia của Mistral AI, có trọng số mã nguồn mở và cung cấp hỗ trợ cho việc sinh mã và hiểu ngôn ngữ."
  },
  "moonshot-v1-128k": {
    "description": "Moonshot V1 128K là một mô hình có khả năng xử lý ngữ cảnh siêu dài, phù hợp cho việc sinh văn bản siêu dài, đáp ứng nhu cầu nhiệm vụ sinh phức tạp, có thể xử lý nội dung lên đến 128.000 tokens, rất phù hợp cho nghiên cứu, học thuật và sinh tài liệu lớn."
  },
  "moonshot-v1-128k-vision-preview": {
    "description": "Mô hình hình ảnh Kimi (bao gồm moonshot-v1-8k-vision-preview/moonshot-v1-32k-vision-preview/moonshot-v1-128k-vision-preview, v.v.) có khả năng hiểu nội dung hình ảnh, bao gồm văn bản hình ảnh, màu sắc hình ảnh và hình dạng vật thể."
  },
  "moonshot-v1-32k": {
    "description": "Moonshot V1 32K cung cấp khả năng xử lý ngữ cảnh độ dài trung bình, có thể xử lý 32.768 tokens, đặc biệt phù hợp cho việc sinh các tài liệu dài và đối thoại phức tạp, ứng dụng trong sáng tạo nội dung, sinh báo cáo và hệ thống đối thoại."
  },
  "moonshot-v1-32k-vision-preview": {
    "description": "Mô hình hình ảnh Kimi (bao gồm moonshot-v1-8k-vision-preview/moonshot-v1-32k-vision-preview/moonshot-v1-128k-vision-preview, v.v.) có khả năng hiểu nội dung hình ảnh, bao gồm văn bản hình ảnh, màu sắc hình ảnh và hình dạng vật thể."
  },
  "moonshot-v1-8k": {
    "description": "Moonshot V1 8K được thiết kế đặc biệt cho các nhiệm vụ sinh văn bản ngắn, có hiệu suất xử lý cao, có thể xử lý 8.192 tokens, rất phù hợp cho các cuộc đối thoại ngắn, ghi chú nhanh và sinh nội dung nhanh chóng."
  },
  "moonshot-v1-8k-vision-preview": {
    "description": "Mô hình hình ảnh Kimi (bao gồm moonshot-v1-8k-vision-preview/moonshot-v1-32k-vision-preview/moonshot-v1-128k-vision-preview, v.v.) có khả năng hiểu nội dung hình ảnh, bao gồm văn bản hình ảnh, màu sắc hình ảnh và hình dạng vật thể."
  },
  "moonshot-v1-auto": {
    "description": "Moonshot V1 Auto có thể chọn mô hình phù hợp dựa trên số lượng Tokens hiện tại đang chiếm dụng trong ngữ cảnh."
  },
  "moonshotai/Kimi-Dev-72B": {
    "description": "Kimi-Dev-72B là một mô hình mã nguồn mở lớn, được tối ưu hóa qua học tăng cường quy mô lớn, có khả năng tạo ra các bản vá ổn định và có thể triển khai trực tiếp. Mô hình này đã đạt điểm cao kỷ lục 60,4% trên SWE-bench Verified, phá vỡ các kỷ lục của mô hình mã nguồn mở trong các nhiệm vụ kỹ thuật phần mềm tự động như sửa lỗi và đánh giá mã."
  },
  "moonshotai/Kimi-K2-Instruct": {
    "description": "Kimi K2 là mô hình nền tảng kiến trúc MoE có khả năng mã hóa và đại lý vượt trội, tổng tham số 1T, tham số kích hoạt 32B. Trong các bài kiểm tra chuẩn về suy luận kiến thức chung, lập trình, toán học và đại lý, hiệu suất của mô hình K2 vượt trội so với các mô hình mã nguồn mở phổ biến khác."
  },
  "moonshotai/kimi-k2-instruct": {
    "description": "kimi-k2 là mô hình cơ sở kiến trúc MoE với khả năng mã hóa và Agent cực mạnh, tổng số tham số 1T, tham số kích hoạt 32B. Trong các bài kiểm tra hiệu năng chuẩn về suy luận kiến thức chung, lập trình, toán học, Agent và các loại chính khác, mô hình K2 vượt trội hơn các mô hình mã nguồn mở phổ biến khác."
  },
  "nousresearch/hermes-2-pro-llama-3-8b": {
    "description": "Hermes 2 Pro Llama 3 8B là phiên bản nâng cấp của Nous Hermes 2, bao gồm bộ dữ liệu phát triển nội bộ mới nhất."
  },
  "nvidia/Llama-3.1-Nemotron-70B-Instruct-HF": {
    "description": "Llama 3.1 Nemotron 70B là một mô hình ngôn ngữ quy mô lớn tùy chỉnh bởi NVIDIA, nhằm nâng cao mức độ hỗ trợ của phản hồi do LLM tạo ra đối với các truy vấn của người dùng. Mô hình này đã thể hiện xuất sắc trong các bài kiểm tra chuẩn như Arena Hard, AlpacaEval 2 LC và GPT-4-Turbo MT-Bench, đứng đầu trong cả ba bài kiểm tra tự động cho đến ngày 1 tháng 10 năm 2024. Mô hình sử dụng RLHF (đặc biệt là REINFORCE), Llama-3.1-Nemotron-70B-Reward và HelpSteer2-Preference để đào tạo trên cơ sở mô hình Llama-3.1-70B-Instruct."
  },
  "nvidia/llama-3.1-nemotron-51b-instruct": {
    "description": "Mô hình ngôn ngữ độc đáo, cung cấp độ chính xác và hiệu suất không thể sánh kịp."
  },
  "nvidia/llama-3.1-nemotron-70b-instruct": {
    "description": "Llama-3.1-Nemotron-70B là mô hình ngôn ngữ lớn tùy chỉnh của NVIDIA, nhằm nâng cao tính hữu ích của các phản hồi do LLM tạo ra."
  },
  "o1": {
    "description": "Tập trung vào suy diễn nâng cao và giải quyết các vấn đề phức tạp, bao gồm các nhiệm vụ toán học và khoa học. Rất phù hợp cho các ứng dụng cần hiểu biết sâu sắc về ngữ cảnh và quy trình làm việc đại diện."
  },
  "o1-mini": {
    "description": "o1-mini là một mô hình suy diễn nhanh chóng và tiết kiệm chi phí, được thiết kế cho các ứng dụng lập trình, toán học và khoa học. Mô hình này có ngữ cảnh 128K và thời điểm cắt kiến thức vào tháng 10 năm 2023."
  },
  "o1-preview": {
<<<<<<< HEAD
    "description": "Tập trung vào suy luận nâng cao và giải quyết các vấn đề phức tạp, bao gồm các nhiệm vụ toán học và khoa học. Rất phù hợp cho các ứng dụng cần hiểu biết ngữ cảnh sâu và quy trình làm việc tự chủ."
=======
    "description": "Tập trung vào suy luận nâng cao và giải quyết các vấn đề phức tạp, bao gồm các bài toán và nhiệm vụ khoa học. Rất phù hợp cho những ứng dụng cần khả năng hiểu biết ngữ cảnh sâu sắc và quy trình làm việc tự chủ."
>>>>>>> 8d479074
  },
  "o1-pro": {
    "description": "Dòng mô hình o1 được huấn luyện qua học tăng cường, có khả năng suy nghĩ trước khi trả lời và thực hiện các nhiệm vụ suy luận phức tạp. Mô hình o1-pro sử dụng nhiều tài nguyên tính toán hơn để suy nghĩ sâu hơn, từ đó liên tục cung cấp câu trả lời chất lượng cao hơn."
  },
  "o3": {
    "description": "o3 là một mô hình toàn năng mạnh mẽ, thể hiện xuất sắc trong nhiều lĩnh vực. Nó thiết lập tiêu chuẩn mới cho các nhiệm vụ toán học, khoa học, lập trình và suy luận hình ảnh. Nó cũng giỏi trong việc viết kỹ thuật và tuân thủ hướng dẫn. Người dùng có thể sử dụng nó để phân tích văn bản, mã và hình ảnh, giải quyết các vấn đề phức tạp nhiều bước."
  },
  "o3-deep-research": {
    "description": "o3-deep-research là mô hình nghiên cứu sâu tiên tiến nhất của chúng tôi, được thiết kế đặc biệt để xử lý các nhiệm vụ nghiên cứu phức tạp nhiều bước. Nó có thể tìm kiếm và tổng hợp thông tin từ Internet, cũng như truy cập và tận dụng dữ liệu riêng của bạn thông qua kết nối MCP."
  },
  "o3-mini": {
    "description": "o3-mini là mô hình suy diễn nhỏ gọn mới nhất của chúng tôi, cung cấp trí thông minh cao với chi phí và độ trễ tương tự như o1-mini."
  },
  "o3-pro": {
    "description": "Mô hình o3-pro sử dụng nhiều tài nguyên tính toán hơn để suy nghĩ sâu sắc hơn và luôn cung cấp câu trả lời tốt hơn, chỉ hỗ trợ sử dụng dưới API Responses."
  },
  "o4-mini": {
    "description": "o4-mini là mô hình nhỏ gọn mới nhất trong dòng o của chúng tôi. Nó được tối ưu hóa cho suy luận nhanh chóng và hiệu quả, thể hiện hiệu suất và hiệu quả cao trong các nhiệm vụ mã hóa và hình ảnh."
  },
  "o4-mini-deep-research": {
    "description": "o4-mini-deep-research là mô hình nghiên cứu sâu nhanh hơn và tiết kiệm hơn của chúng tôi — rất phù hợp để xử lý các nhiệm vụ nghiên cứu phức tạp nhiều bước. Nó có thể tìm kiếm và tổng hợp thông tin từ Internet, cũng như truy cập và tận dụng dữ liệu riêng của bạn thông qua kết nối MCP."
  },
  "open-codestral-mamba": {
    "description": "Codestral Mamba là mô hình ngôn ngữ Mamba 2 tập trung vào sinh mã, cung cấp hỗ trợ mạnh mẽ cho các nhiệm vụ mã và suy luận tiên tiến."
  },
  "open-mistral-7b": {
    "description": "Mistral 7B là một mô hình nhỏ gọn nhưng hiệu suất cao, chuyên về xử lý hàng loạt và các nhiệm vụ đơn giản như phân loại và sinh văn bản, có khả năng suy luận tốt."
  },
  "open-mistral-nemo": {
    "description": "Mistral Nemo là một mô hình 12B được phát triển hợp tác với Nvidia, cung cấp hiệu suất suy luận và mã hóa xuất sắc, dễ dàng tích hợp và thay thế."
  },
  "open-mixtral-8x22b": {
    "description": "Mixtral 8x22B là một mô hình chuyên gia lớn hơn, tập trung vào các nhiệm vụ phức tạp, cung cấp khả năng suy luận xuất sắc và thông lượng cao hơn."
  },
  "open-mixtral-8x7b": {
    "description": "Mixtral 8x7B là một mô hình chuyên gia thưa thớt, sử dụng nhiều tham số để tăng tốc độ suy luận, phù hợp cho việc xử lý đa ngôn ngữ và sinh mã."
  },
  "openai/gpt-4.1": {
    "description": "GPT-4.1 là mô hình hàng đầu của chúng tôi cho các nhiệm vụ phức tạp. Nó rất phù hợp để giải quyết vấn đề xuyên lĩnh vực."
  },
  "openai/gpt-4.1-mini": {
    "description": "GPT-4.1 mini cung cấp sự cân bằng giữa trí tuệ, tốc độ và chi phí, khiến nó trở thành một mô hình hấp dẫn cho nhiều trường hợp sử dụng."
  },
  "openai/gpt-4.1-nano": {
    "description": "GPT-4.1 nano là mô hình GPT-4.1 nhanh nhất và tiết kiệm chi phí nhất."
  },
  "openai/gpt-4o": {
    "description": "ChatGPT-4o là một mô hình động, cập nhật theo thời gian để giữ phiên bản mới nhất. Nó kết hợp khả năng hiểu và tạo ngôn ngữ mạnh mẽ, phù hợp với các tình huống ứng dụng quy mô lớn, bao gồm dịch vụ khách hàng, giáo dục và hỗ trợ kỹ thuật."
  },
  "openai/gpt-4o-mini": {
    "description": "GPT-4o mini là mô hình mới nhất của OpenAI, được phát hành sau GPT-4 Omni, hỗ trợ đầu vào hình ảnh và văn bản, và đầu ra văn bản. Là mô hình nhỏ tiên tiến nhất của họ, nó rẻ hơn nhiều so với các mô hình tiên tiến gần đây khác và rẻ hơn hơn 60% so với GPT-3.5 Turbo. Nó giữ lại trí thông minh tiên tiến nhất trong khi có giá trị sử dụng đáng kể. GPT-4o mini đạt 82% điểm trong bài kiểm tra MMLU và hiện đứng đầu về sở thích trò chuyện so với GPT-4."
  },
  "openai/gpt-oss-120b": {
    "description": "OpenAI GPT-OSS 120B là mô hình ngôn ngữ hàng đầu với 120 tỷ tham số, tích hợp chức năng tìm kiếm trình duyệt và thực thi mã, đồng thời có khả năng suy luận."
  },
  "openai/gpt-oss-20b": {
    "description": "OpenAI GPT-OSS 20B là mô hình ngôn ngữ hàng đầu với 20 tỷ tham số, tích hợp chức năng tìm kiếm trình duyệt và thực thi mã, đồng thời có khả năng suy luận."
  },
  "openai/o1": {
    "description": "o1 là mô hình suy luận mới của OpenAI, hỗ trợ đầu vào hình ảnh và văn bản, đồng thời xuất ra văn bản, phù hợp cho các nhiệm vụ phức tạp đòi hỏi kiến thức phổ quát rộng rãi. Mô hình này có ngữ cảnh 200K và kiến thức cập nhật đến tháng 10 năm 2023."
  },
  "openai/o1-mini": {
    "description": "o1-mini là một mô hình suy diễn nhanh chóng và tiết kiệm chi phí, được thiết kế cho các ứng dụng lập trình, toán học và khoa học. Mô hình này có ngữ cảnh 128K và thời điểm cắt kiến thức vào tháng 10 năm 2023."
  },
  "openai/o1-preview": {
    "description": "o1 là mô hình suy diễn mới của OpenAI, phù hợp cho các nhiệm vụ phức tạp cần kiến thức tổng quát rộng rãi. Mô hình này có ngữ cảnh 128K và thời điểm cắt kiến thức vào tháng 10 năm 2023."
  },
  "openai/o3": {
    "description": "o3 là một mô hình mạnh mẽ toàn diện, thể hiện xuất sắc trong nhiều lĩnh vực. Nó thiết lập tiêu chuẩn mới cho các nhiệm vụ toán học, khoa học, lập trình và suy luận hình ảnh. Nó cũng giỏi trong việc viết kỹ thuật và tuân thủ hướng dẫn. Người dùng có thể sử dụng nó để phân tích văn bản, mã và hình ảnh, giải quyết các vấn đề phức tạp nhiều bước."
  },
  "openai/o3-mini": {
    "description": "o3-mini cung cấp trí tuệ cao với cùng chi phí và mục tiêu độ trễ như o1-mini."
  },
  "openai/o3-mini-high": {
    "description": "o3-mini phiên bản cao cấp về suy luận, cung cấp trí tuệ cao với cùng chi phí và mục tiêu độ trễ như o1-mini."
  },
  "openai/o4-mini": {
    "description": "o4-mini được tối ưu hóa cho suy luận nhanh chóng và hiệu quả, thể hiện hiệu suất và hiệu quả cao trong các nhiệm vụ mã hóa và hình ảnh."
  },
  "openai/o4-mini-high": {
    "description": "o4-mini phiên bản cao cấp, được tối ưu hóa cho suy luận nhanh chóng và hiệu quả, thể hiện hiệu suất và hiệu quả cao trong các nhiệm vụ mã hóa và hình ảnh."
  },
  "openrouter/auto": {
    "description": "Dựa trên độ dài ngữ cảnh, chủ đề và độ phức tạp, yêu cầu của bạn sẽ được gửi đến Llama 3 70B Instruct, Claude 3.5 Sonnet (tự điều chỉnh) hoặc GPT-4o."
  },
  "phi3": {
    "description": "Phi-3 là mô hình mở nhẹ do Microsoft phát hành, phù hợp cho việc tích hợp hiệu quả và suy luận kiến thức quy mô lớn."
  },
  "phi3:14b": {
    "description": "Phi-3 là mô hình mở nhẹ do Microsoft phát hành, phù hợp cho việc tích hợp hiệu quả và suy luận kiến thức quy mô lớn."
  },
  "pixtral-12b-2409": {
    "description": "Mô hình Pixtral thể hiện khả năng mạnh mẽ trong các nhiệm vụ như hiểu biểu đồ và hình ảnh, hỏi đáp tài liệu, suy luận đa phương tiện và tuân thủ hướng dẫn, có khả năng tiếp nhận hình ảnh với độ phân giải và tỷ lệ khung hình tự nhiên, cũng như xử lý bất kỳ số lượng hình ảnh nào trong cửa sổ ngữ cảnh dài lên đến 128K token."
  },
  "pixtral-large-latest": {
    "description": "Pixtral Large là một mô hình đa phương thức mã nguồn mở với 1240 tỷ tham số, được xây dựng dựa trên Mistral Large 2. Đây là mô hình thứ hai trong gia đình đa phương thức của chúng tôi, thể hiện khả năng hiểu hình ảnh ở mức tiên tiến."
  },
  "pro-128k": {
    "description": "Spark Pro 128K được cấu hình với khả năng xử lý ngữ cảnh cực lớn, có thể xử lý tới 128K thông tin ngữ cảnh, đặc biệt phù hợp cho việc phân tích toàn bộ và xử lý mối liên hệ logic lâu dài trong nội dung văn bản dài, có thể cung cấp logic mạch lạc và hỗ trợ trích dẫn đa dạng trong giao tiếp văn bản phức tạp."
  },
  "qvq-72b-preview": {
    "description": "Mô hình QVQ là mô hình nghiên cứu thử nghiệm do đội ngũ Qwen phát triển, tập trung vào việc nâng cao khả năng suy luận hình ảnh, đặc biệt trong lĩnh vực suy luận toán học."
  },
  "qvq-max": {
    "description": "Mô hình suy luận thị giác QVQ của Tongyi Qianwen, hỗ trợ đầu vào thị giác và xuất ra chuỗi suy nghĩ, thể hiện năng lực mạnh mẽ trong toán học, lập trình, phân tích thị giác, sáng tạo và các nhiệm vụ chung."
  },
  "qvq-plus": {
    "description": "Mô hình suy luận thị giác. Hỗ trợ đầu vào hình ảnh và đầu ra chuỗi suy nghĩ, phiên bản plus ra mắt sau mô hình qvq-max, với tốc độ suy luận nhanh hơn, hiệu quả và chi phí cân bằng hơn so với qvq-max."
  },
  "qwen-coder-plus": {
    "description": "Mô hình mã hóa Tongyi Qianwen."
  },
  "qwen-coder-turbo": {
    "description": "Mô hình mã hóa Tongyi Qianwen."
  },
  "qwen-coder-turbo-latest": {
    "description": "Mô hình mã Qwen."
  },
  "qwen-flash": {
<<<<<<< HEAD
    "description": "Dòng Tongyi Qianwen (Qwen-Flash) có tốc độ nhanh nhất và chi phí rất thấp, phù hợp cho các tác vụ đơn giản."
  },
  "qwen-image": {
    "description": "Qwen-Image là một mô hình tạo ảnh đa năng, hỗ trợ nhiều phong cách nghệ thuật, đặc biệt giỏi trong việc kết xuất văn bản phức tạp, nhất là văn bản tiếng Trung và tiếng Anh. Mô hình hỗ trợ bố cục nhiều dòng, sinh văn bản ở cấp đoạn và khắc họa chi tiết ở mức độ tinh vi, cho phép thực hiện các thiết kế bố cục kết hợp phức tạp giữa hình ảnh và văn bản."
  },
  "qwen-image-edit": {
    "description": "Mô hình chỉnh sửa ảnh chuyên nghiệp do nhóm Qwen phát hành, hỗ trợ chỉnh sửa ngữ nghĩa và chỉnh sửa bề ngoài, có thể chỉnh sửa chính xác văn bản tiếng Trung và tiếng Anh, thực hiện chuyển đổi phong cách, xoay đối tượng và các thao tác chỉnh sửa ảnh chất lượng cao khác."
=======
    "description": "Các mô hình thuộc dòng 通义千问 có tốc độ nhanh nhất và chi phí rất thấp, phù hợp cho các nhiệm vụ đơn giản."
  },
  "qwen-image": {
    "description": "Qwen-Image là một mô hình sinh hình ảnh đa dụng, hỗ trợ nhiều phong cách nghệ thuật và đặc biệt giỏi trong việc tái hiện văn bản phức tạp, nhất là văn bản tiếng Trung và tiếng Anh. Mô hình hỗ trợ bố cục nhiều dòng, sinh văn bản ở cấp đoạn và khắc họa các chi tiết tinh tế, cho phép thực hiện các thiết kế bố cục kết hợp hình ảnh và văn bản phức tạp."
  },
  "qwen-image-edit": {
    "description": "Mô hình chỉnh sửa hình ảnh chuyên nghiệp do nhóm Qwen phát hành, hỗ trợ chỉnh sửa ngữ nghĩa và chỉnh sửa ngoại hình, có thể chỉnh sửa chính xác văn bản tiếng Trung và tiếng Anh, thực hiện chuyển đổi phong cách, xoay đối tượng và các chỉnh sửa hình ảnh chất lượng cao khác."
>>>>>>> 8d479074
  },
  "qwen-long": {
    "description": "Mô hình ngôn ngữ quy mô lớn Qwen, hỗ trợ ngữ cảnh văn bản dài và chức năng đối thoại dựa trên tài liệu dài, nhiều tài liệu."
  },
  "qwen-math-plus": {
    "description": "Mô hình toán học Tongyi Qianwen được thiết kế chuyên biệt cho việc giải toán."
  },
  "qwen-math-plus-latest": {
    "description": "Mô hình toán học Qwen được thiết kế đặc biệt để giải quyết các bài toán toán học."
  },
  "qwen-math-turbo": {
    "description": "Mô hình toán học Tongyi Qianwen được thiết kế chuyên biệt cho việc giải toán."
  },
  "qwen-math-turbo-latest": {
    "description": "Mô hình toán học Qwen được thiết kế đặc biệt để giải quyết các bài toán toán học."
  },
  "qwen-max": {
    "description": "Mô hình ngôn ngữ quy mô lớn Qwen cấp tỷ, hỗ trợ đầu vào bằng tiếng Trung, tiếng Anh và nhiều ngôn ngữ khác, là mô hình API đằng sau phiên bản sản phẩm Qwen 2.5 hiện tại."
  },
  "qwen-omni-turbo": {
    "description": "Dòng mô hình Qwen-Omni hỗ trợ đầu vào đa dạng các loại dữ liệu đa phương thức, bao gồm video, âm thanh, hình ảnh, văn bản, và xuất ra âm thanh cùng văn bản."
  },
  "qwen-plus": {
    "description": "Mô hình ngôn ngữ quy mô lớn Qwen phiên bản nâng cao, hỗ trợ đầu vào bằng tiếng Trung, tiếng Anh và nhiều ngôn ngữ khác."
  },
  "qwen-turbo": {
<<<<<<< HEAD
    "description": "通义千问 Turbo 将不再更新，建议替换为通义千问 Flash。通义千问为超大规模语言模型，支持中文、英文等多种语言的输入。"
=======
    "description": "通义千问 Turbo 将不再更新，建议替换为通义千问 Flash。通义千问是一款超大规模的语言模型，支持中文、英文及其他语言的输入。"
>>>>>>> 8d479074
  },
  "qwen-vl-chat-v1": {
    "description": "Mô hình Qwen VL hỗ trợ các phương thức tương tác linh hoạt, bao gồm nhiều hình ảnh, nhiều vòng hỏi đáp, sáng tạo, v.v."
  },
  "qwen-vl-max": {
    "description": "Mô hình ngôn ngữ thị giác quy mô siêu lớn Tongyi Qianwen. So với phiên bản nâng cao, tiếp tục cải thiện khả năng suy luận thị giác và tuân thủ chỉ thị, cung cấp mức độ nhận thức và cảm nhận thị giác cao hơn."
  },
  "qwen-vl-max-latest": {
    "description": "Mô hình ngôn ngữ hình ảnh quy mô siêu lớn của Tongyi Qianwen. So với phiên bản nâng cao, nó lại nâng cao khả năng suy luận hình ảnh và khả năng tuân thủ chỉ dẫn, cung cấp mức độ nhận thức và cảm nhận hình ảnh cao hơn."
  },
  "qwen-vl-ocr": {
    "description": "Tongyi Qianwen OCR là mô hình chuyên biệt cho trích xuất văn bản, tập trung vào khả năng trích xuất chữ viết từ các loại hình ảnh như tài liệu, bảng biểu, đề thi, chữ viết tay. Mô hình có thể nhận diện nhiều ngôn ngữ, hiện hỗ trợ: tiếng Trung, tiếng Anh, tiếng Pháp, tiếng Nhật, tiếng Hàn, tiếng Đức, tiếng Nga, tiếng Ý, tiếng Việt, tiếng Ả Rập."
  },
  "qwen-vl-plus": {
    "description": "Phiên bản nâng cao của mô hình ngôn ngữ thị giác quy mô lớn Tongyi Qianwen. Nâng cao đáng kể khả năng nhận diện chi tiết và nhận dạng văn bản, hỗ trợ hình ảnh có độ phân giải trên một triệu điểm ảnh và tỷ lệ khung hình tùy ý."
  },
  "qwen-vl-plus-latest": {
    "description": "Mô hình ngôn ngữ hình ảnh quy mô lớn phiên bản nâng cao của Tongyi Qianwen. Nâng cao khả năng nhận diện chi tiết và nhận diện văn bản, hỗ trợ độ phân giải trên một triệu pixel và các tỷ lệ chiều dài và chiều rộng tùy ý."
  },
  "qwen-vl-v1": {
    "description": "Mô hình được khởi tạo bằng mô hình ngôn ngữ Qwen-7B, thêm mô hình hình ảnh, mô hình được huấn luyện trước với độ phân giải đầu vào hình ảnh là 448."
  },
  "qwen/qwen-2-7b-instruct": {
    "description": "Qwen2 là dòng mô hình ngôn ngữ lớn hoàn toàn mới. Qwen2 7B là một mô hình dựa trên transformer, thể hiện xuất sắc trong việc hiểu ngôn ngữ, khả năng đa ngôn ngữ, lập trình, toán học và suy luận."
  },
  "qwen/qwen-2-7b-instruct:free": {
    "description": "Qwen2 là một loạt mô hình ngôn ngữ lớn hoàn toàn mới, có khả năng hiểu và sinh mạnh mẽ hơn."
  },
  "qwen/qwen-2-vl-72b-instruct": {
    "description": "Qwen2-VL là phiên bản cải tiến mới nhất của mô hình Qwen-VL, đã đạt được hiệu suất tiên tiến trong các bài kiểm tra hiểu biết thị giác, bao gồm MathVista, DocVQA, RealWorldQA và MTVQA. Qwen2-VL có khả năng hiểu video dài hơn 20 phút, phục vụ cho các câu hỏi, đối thoại và sáng tạo nội dung dựa trên video chất lượng cao. Nó cũng có khả năng suy luận và ra quyết định phức tạp, có thể tích hợp với các thiết bị di động, robot, v.v., để thực hiện các thao tác tự động dựa trên môi trường thị giác và hướng dẫn văn bản. Ngoài tiếng Anh và tiếng Trung, Qwen2-VL hiện cũng hỗ trợ hiểu văn bản trong hình ảnh bằng nhiều ngôn ngữ khác nhau, bao gồm hầu hết các ngôn ngữ châu Âu, tiếng Nhật, tiếng Hàn, tiếng Ả Rập và tiếng Việt."
  },
  "qwen/qwen-2.5-72b-instruct": {
    "description": "Qwen2.5-72B-Instruct là một trong những mô hình ngôn ngữ lớn mới nhất được phát hành bởi Alibaba Cloud. Mô hình 72B này có khả năng cải thiện đáng kể trong các lĩnh vực như mã hóa và toán học. Mô hình cũng cung cấp hỗ trợ đa ngôn ngữ, bao gồm hơn 29 ngôn ngữ, bao gồm tiếng Trung, tiếng Anh, v.v. Mô hình đã có sự cải thiện đáng kể trong việc theo dõi hướng dẫn, hiểu dữ liệu có cấu trúc và tạo ra đầu ra có cấu trúc (đặc biệt là JSON)."
  },
  "qwen/qwen2.5-32b-instruct": {
    "description": "Qwen2.5-32B-Instruct là một trong những mô hình ngôn ngữ lớn mới nhất được phát hành bởi Alibaba Cloud. Mô hình 32B này có khả năng cải thiện đáng kể trong các lĩnh vực như mã hóa và toán học. Mô hình cung cấp hỗ trợ đa ngôn ngữ, bao gồm hơn 29 ngôn ngữ, bao gồm tiếng Trung, tiếng Anh, v.v. Mô hình đã có sự cải thiện đáng kể trong việc theo dõi hướng dẫn, hiểu dữ liệu có cấu trúc và tạo ra đầu ra có cấu trúc (đặc biệt là JSON)."
  },
  "qwen/qwen2.5-7b-instruct": {
    "description": "LLM hướng đến tiếng Trung và tiếng Anh, tập trung vào ngôn ngữ, lập trình, toán học, suy luận và các lĩnh vực khác."
  },
  "qwen/qwen2.5-coder-32b-instruct": {
    "description": "LLM cao cấp, hỗ trợ tạo mã, suy luận và sửa chữa, bao gồm các ngôn ngữ lập trình phổ biến."
  },
  "qwen/qwen2.5-coder-7b-instruct": {
    "description": "Mô hình mã mạnh mẽ cỡ trung, hỗ trợ độ dài ngữ cảnh 32K, xuất sắc trong lập trình đa ngôn ngữ."
  },
  "qwen/qwen3-14b": {
    "description": "Qwen3-14B là một mô hình ngôn ngữ nguyên nhân dày đặc với 14,8 tỷ tham số trong dòng Qwen3, được thiết kế cho suy luận phức tạp và đối thoại hiệu quả. Nó hỗ trợ chuyển đổi liền mạch giữa chế độ \"suy nghĩ\" cho các nhiệm vụ như toán học, lập trình và suy luận logic với chế độ \"không suy nghĩ\" cho đối thoại thông thường. Mô hình này đã được tinh chỉnh để sử dụng cho việc tuân theo chỉ dẫn, sử dụng công cụ đại lý, viết sáng tạo và các nhiệm vụ đa ngôn ngữ trên hơn 100 ngôn ngữ và phương ngữ. Nó xử lý ngữ cảnh 32K token một cách tự nhiên và có thể mở rộng lên 131K token bằng cách sử dụng mở rộng dựa trên YaRN."
  },
  "qwen/qwen3-14b:free": {
    "description": "Qwen3-14B là một mô hình ngôn ngữ nguyên nhân dày đặc với 14,8 tỷ tham số trong dòng Qwen3, được thiết kế cho suy luận phức tạp và đối thoại hiệu quả. Nó hỗ trợ chuyển đổi liền mạch giữa chế độ \"suy nghĩ\" cho các nhiệm vụ như toán học, lập trình và suy luận logic với chế độ \"không suy nghĩ\" cho đối thoại thông thường. Mô hình này đã được tinh chỉnh để sử dụng cho việc tuân theo chỉ dẫn, sử dụng công cụ đại lý, viết sáng tạo và các nhiệm vụ đa ngôn ngữ trên hơn 100 ngôn ngữ và phương ngữ. Nó xử lý ngữ cảnh 32K token một cách tự nhiên và có thể mở rộng lên 131K token bằng cách sử dụng mở rộng dựa trên YaRN."
  },
  "qwen/qwen3-235b-a22b": {
    "description": "Qwen3-235B-A22B là mô hình hỗn hợp chuyên gia (MoE) với 235B tham số được phát triển bởi Qwen, kích hoạt 22B tham số mỗi lần truyền tiến. Nó hỗ trợ chuyển đổi liền mạch giữa chế độ \"suy nghĩ\" cho suy luận phức tạp, toán học và các nhiệm vụ mã với chế độ \"không suy nghĩ\" cho hiệu suất đối thoại thông thường. Mô hình này thể hiện khả năng suy luận mạnh mẽ, hỗ trợ đa ngôn ngữ (hơn 100 ngôn ngữ và phương ngữ), tuân theo chỉ dẫn nâng cao và khả năng gọi công cụ đại lý. Nó xử lý cửa sổ ngữ cảnh 32K token một cách tự nhiên và có thể mở rộng lên 131K token bằng cách sử dụng mở rộng dựa trên YaRN."
  },
  "qwen/qwen3-235b-a22b:free": {
    "description": "Qwen3-235B-A22B là mô hình hỗn hợp chuyên gia (MoE) với 235B tham số được phát triển bởi Qwen, kích hoạt 22B tham số mỗi lần truyền tiến. Nó hỗ trợ chuyển đổi liền mạch giữa chế độ \"suy nghĩ\" cho suy luận phức tạp, toán học và các nhiệm vụ mã với chế độ \"không suy nghĩ\" cho hiệu suất đối thoại thông thường. Mô hình này thể hiện khả năng suy luận mạnh mẽ, hỗ trợ đa ngôn ngữ (hơn 100 ngôn ngữ và phương ngữ), tuân theo chỉ dẫn nâng cao và khả năng gọi công cụ đại lý. Nó xử lý cửa sổ ngữ cảnh 32K token một cách tự nhiên và có thể mở rộng lên 131K token bằng cách sử dụng mở rộng dựa trên YaRN."
  },
  "qwen/qwen3-30b-a3b": {
    "description": "Qwen3 là thế hệ mới nhất trong dòng mô hình ngôn ngữ lớn Qwen, với kiến trúc hỗn hợp chuyên gia (MoE) dày đặc, thể hiện xuất sắc trong suy luận, hỗ trợ đa ngôn ngữ và các nhiệm vụ đại lý nâng cao. Khả năng chuyển đổi liền mạch giữa chế độ suy nghĩ cho suy luận phức tạp và chế độ không suy nghĩ cho đối thoại hiệu quả đảm bảo hiệu suất đa chức năng và chất lượng cao.\n\nQwen3 vượt trội hơn hẳn các mô hình trước như QwQ và Qwen2.5, cung cấp khả năng toán học, lập trình, suy luận thông thường, viết sáng tạo và đối thoại tương tác xuất sắc. Biến thể Qwen3-30B-A3B chứa 30,5 tỷ tham số (3,3 tỷ tham số kích hoạt), 48 lớp, 128 chuyên gia (mỗi nhiệm vụ kích hoạt 8), và hỗ trợ ngữ cảnh lên đến 131K token (sử dụng YaRN), thiết lập tiêu chuẩn mới cho các mô hình mã nguồn mở."
  },
  "qwen/qwen3-30b-a3b:free": {
    "description": "Qwen3 là thế hệ mới nhất trong dòng mô hình ngôn ngữ lớn Qwen, với kiến trúc hỗn hợp chuyên gia (MoE) dày đặc, thể hiện xuất sắc trong suy luận, hỗ trợ đa ngôn ngữ và các nhiệm vụ đại lý nâng cao. Khả năng chuyển đổi liền mạch giữa chế độ suy nghĩ cho suy luận phức tạp và chế độ không suy nghĩ cho đối thoại hiệu quả đảm bảo hiệu suất đa chức năng và chất lượng cao.\n\nQwen3 vượt trội hơn hẳn các mô hình trước như QwQ và Qwen2.5, cung cấp khả năng toán học, lập trình, suy luận thông thường, viết sáng tạo và đối thoại tương tác xuất sắc. Biến thể Qwen3-30B-A3B chứa 30,5 tỷ tham số (3,3 tỷ tham số kích hoạt), 48 lớp, 128 chuyên gia (mỗi nhiệm vụ kích hoạt 8), và hỗ trợ ngữ cảnh lên đến 131K token (sử dụng YaRN), thiết lập tiêu chuẩn mới cho các mô hình mã nguồn mở."
  },
  "qwen/qwen3-32b": {
    "description": "Qwen3-32B là một mô hình ngôn ngữ nguyên nhân dày đặc với 32,8 tỷ tham số trong dòng Qwen3, được tối ưu hóa cho suy luận phức tạp và đối thoại hiệu quả. Nó hỗ trợ chuyển đổi liền mạch giữa chế độ \"suy nghĩ\" cho các nhiệm vụ như toán học, lập trình và suy luận logic với chế độ \"không suy nghĩ\" cho đối thoại nhanh hơn và thông thường. Mô hình này thể hiện hiệu suất mạnh mẽ trong việc tuân theo chỉ dẫn, sử dụng công cụ đại lý, viết sáng tạo và các nhiệm vụ đa ngôn ngữ trên hơn 100 ngôn ngữ và phương ngữ. Nó xử lý ngữ cảnh 32K token một cách tự nhiên và có thể mở rộng lên 131K token bằng cách sử dụng mở rộng dựa trên YaRN."
  },
  "qwen/qwen3-32b:free": {
    "description": "Qwen3-32B là một mô hình ngôn ngữ nguyên nhân dày đặc với 32,8 tỷ tham số trong dòng Qwen3, được tối ưu hóa cho suy luận phức tạp và đối thoại hiệu quả. Nó hỗ trợ chuyển đổi liền mạch giữa chế độ \"suy nghĩ\" cho các nhiệm vụ như toán học, lập trình và suy luận logic với chế độ \"không suy nghĩ\" cho đối thoại nhanh hơn và thông thường. Mô hình này thể hiện hiệu suất mạnh mẽ trong việc tuân theo chỉ dẫn, sử dụng công cụ đại lý, viết sáng tạo và các nhiệm vụ đa ngôn ngữ trên hơn 100 ngôn ngữ và phương ngữ. Nó xử lý ngữ cảnh 32K token một cách tự nhiên và có thể mở rộng lên 131K token bằng cách sử dụng mở rộng dựa trên YaRN."
  },
  "qwen/qwen3-8b:free": {
    "description": "Qwen3-8B là một mô hình ngôn ngữ nguyên nhân dày đặc với 8,2 tỷ tham số trong dòng Qwen3, được thiết kế cho các nhiệm vụ yêu cầu suy luận dày đặc và đối thoại hiệu quả. Nó hỗ trợ chuyển đổi liền mạch giữa chế độ \"suy nghĩ\" cho toán học, lập trình và suy luận logic với chế độ \"không suy nghĩ\" cho đối thoại thông thường. Mô hình này đã được tinh chỉnh để sử dụng cho việc tuân theo chỉ dẫn, tích hợp đại lý, viết sáng tạo và sử dụng đa ngôn ngữ trên hơn 100 ngôn ngữ và phương ngữ. Nó hỗ trợ cửa sổ ngữ cảnh 32K token và có thể mở rộng lên 131K token thông qua YaRN."
  },
  "qwen2": {
    "description": "Qwen2 là mô hình ngôn ngữ quy mô lớn thế hệ mới của Alibaba, hỗ trợ các nhu cầu ứng dụng đa dạng với hiệu suất xuất sắc."
  },
  "qwen2-72b-instruct": {
    "description": "Qwen2 là thế hệ mô hình ngôn ngữ lớn mới do đội Qwen phát triển. Nó dựa trên kiến trúc Transformer và sử dụng hàm kích hoạt SwiGLU, chệch QKV chú ý (attention QKV bias), chú ý truy vấn nhóm (group query attention), hỗn hợp chú ý cửa sổ trượt (mixture of sliding window attention) và chú ý đầy đủ. Ngoài ra, đội Qwen còn cải tiến bộ tách từ để thích ứng với nhiều ngôn ngữ tự nhiên và mã nguồn."
  },
  "qwen2-7b-instruct": {
    "description": "Qwen2 là một loạt mô hình ngôn ngữ lớn mới do đội Qwen phát triển. Nó dựa trên kiến trúc Transformer và sử dụng hàm kích hoạt SwiGLU, chệch QKV chú ý (attention QKV bias), chú ý truy vấn nhóm (group query attention), hỗn hợp chú ý cửa sổ trượt (mixture of sliding window attention) và chú ý đầy đủ. Ngoài ra, đội Qwen còn cải tiến bộ tách từ để thích ứng với nhiều ngôn ngữ tự nhiên và mã nguồn."
  },
  "qwen2.5": {
    "description": "Qwen2.5 là thế hệ mô hình ngôn ngữ quy mô lớn mới của Alibaba, hỗ trợ các nhu cầu ứng dụng đa dạng với hiệu suất xuất sắc."
  },
  "qwen2.5-14b-instruct": {
    "description": "Mô hình 14B quy mô mở nguồn của Qwen 2.5."
  },
  "qwen2.5-14b-instruct-1m": {
    "description": "Mô hình quy mô 72B được mở nguồn từ Qianwen 2.5."
  },
  "qwen2.5-32b-instruct": {
    "description": "Mô hình 32B quy mô mở nguồn của Qwen 2.5."
  },
  "qwen2.5-72b-instruct": {
    "description": "Mô hình 72B quy mô mở nguồn của Qwen 2.5."
  },
  "qwen2.5-7b-instruct": {
    "description": "Mô hình 7B quy mô mở nguồn của Qwen 2.5."
  },
  "qwen2.5-coder-1.5b-instruct": {
    "description": "Phiên bản mã nguồn mở của mô hình mã Qwen."
  },
  "qwen2.5-coder-14b-instruct": {
    "description": "Phiên bản mã nguồn mở của mô hình mã hóa Tongyi Qianwen."
  },
  "qwen2.5-coder-32b-instruct": {
    "description": "Phiên bản mã nguồn mở của mô hình mã Qwen."
  },
  "qwen2.5-coder-7b-instruct": {
    "description": "Phiên bản mã nguồn mở của mô hình mã Qwen."
  },
  "qwen2.5-coder-instruct": {
    "description": "Qwen2.5-Coder là mô hình ngôn ngữ lớn mới nhất trong series Qwen, chuyên dụng cho lập trình (trước đây được gọi là CodeQwen)."
  },
  "qwen2.5-instruct": {
    "description": "Qwen2.5 là phiên bản mới nhất của mô hình ngôn ngữ lớn Qwen. Đối với Qwen2.5, chúng tôi đã phát hành nhiều mô hình ngôn ngữ cơ sở và mô hình ngôn ngữ điều chỉnh theo lệnh, với phạm vi tham số từ 500 triệu đến 7,2 tỷ."
  },
  "qwen2.5-math-1.5b-instruct": {
    "description": "Mô hình Qwen-Math có khả năng giải toán mạnh mẽ."
  },
  "qwen2.5-math-72b-instruct": {
    "description": "Mô hình Qwen-Math có khả năng giải quyết bài toán toán học mạnh mẽ."
  },
  "qwen2.5-math-7b-instruct": {
    "description": "Mô hình Qwen-Math có khả năng giải quyết bài toán toán học mạnh mẽ."
  },
  "qwen2.5-omni-7b": {
    "description": "Mô hình Qwen-Omni hỗ trợ đầu vào từ nhiều loại dữ liệu khác nhau, bao gồm video, âm thanh, hình ảnh và văn bản, và xuất ra âm thanh và văn bản."
  },
  "qwen2.5-vl-32b-instruct": {
    "description": "Dòng mô hình Qwen2.5-VL đã nâng cao mức độ thông minh, tính thực tế và khả năng áp dụng, giúp mô hình hoạt động hiệu quả hơn trong các tình huống như đối thoại tự nhiên, sáng tạo nội dung, cung cấp dịch vụ kiến thức chuyên môn và phát triển mã. Phiên bản 32B đã sử dụng công nghệ học tăng cường để tối ưu hóa mô hình, so với các mô hình khác trong dòng Qwen2.5 VL, cung cấp phong cách đầu ra phù hợp hơn với sở thích của con người, khả năng suy luận các vấn đề toán học phức tạp, cũng như khả năng hiểu và suy luận chi tiết về hình ảnh."
  },
  "qwen2.5-vl-72b-instruct": {
    "description": "Nâng cao khả năng theo dõi lệnh, toán học, giải quyết vấn đề, mã hóa, nâng cao khả năng nhận diện mọi thứ, hỗ trợ định vị chính xác các yếu tố thị giác từ nhiều định dạng khác nhau, hỗ trợ hiểu và định vị thời gian sự kiện trong các tệp video dài (tối đa 10 phút), có khả năng hiểu thứ tự thời gian và tốc độ, hỗ trợ điều khiển Agent trên OS hoặc Mobile dựa trên khả năng phân tích và định vị, khả năng trích xuất thông tin quan trọng và xuất định dạng Json mạnh mẽ, phiên bản này là phiên bản 72B, phiên bản mạnh nhất trong dòng sản phẩm này."
  },
  "qwen2.5-vl-7b-instruct": {
    "description": "Nâng cao khả năng theo dõi lệnh, toán học, giải quyết vấn đề, mã hóa, nâng cao khả năng nhận diện mọi thứ, hỗ trợ định vị chính xác các yếu tố thị giác từ nhiều định dạng khác nhau, hỗ trợ hiểu và định vị thời gian sự kiện trong các tệp video dài (tối đa 10 phút), có khả năng hiểu thứ tự thời gian và tốc độ, hỗ trợ điều khiển Agent trên OS hoặc Mobile dựa trên khả năng phân tích và định vị, khả năng trích xuất thông tin quan trọng và xuất định dạng Json mạnh mẽ, phiên bản này là phiên bản 72B, phiên bản mạnh nhất trong dòng sản phẩm này."
  },
  "qwen2.5-vl-instruct": {
    "description": "Qwen2.5-VL là phiên bản mới nhất của mô hình ngôn ngữ và hình ảnh trong gia đình mô hình Qwen."
  },
  "qwen2.5:0.5b": {
    "description": "Qwen2.5 là thế hệ mô hình ngôn ngữ quy mô lớn mới của Alibaba, hỗ trợ các nhu cầu ứng dụng đa dạng với hiệu suất xuất sắc."
  },
  "qwen2.5:1.5b": {
    "description": "Qwen2.5 là thế hệ mô hình ngôn ngữ quy mô lớn mới của Alibaba, hỗ trợ các nhu cầu ứng dụng đa dạng với hiệu suất xuất sắc."
  },
  "qwen2.5:72b": {
    "description": "Qwen2.5 là thế hệ mô hình ngôn ngữ quy mô lớn mới của Alibaba, hỗ trợ các nhu cầu ứng dụng đa dạng với hiệu suất xuất sắc."
  },
  "qwen2:0.5b": {
    "description": "Qwen2 là mô hình ngôn ngữ quy mô lớn thế hệ mới của Alibaba, hỗ trợ các nhu cầu ứng dụng đa dạng với hiệu suất xuất sắc."
  },
  "qwen2:1.5b": {
    "description": "Qwen2 là mô hình ngôn ngữ quy mô lớn thế hệ mới của Alibaba, hỗ trợ các nhu cầu ứng dụng đa dạng với hiệu suất xuất sắc."
  },
  "qwen2:72b": {
    "description": "Qwen2 là mô hình ngôn ngữ quy mô lớn thế hệ mới của Alibaba, hỗ trợ các nhu cầu ứng dụng đa dạng với hiệu suất xuất sắc."
  },
  "qwen3": {
    "description": "Qwen3 là mô hình ngôn ngữ quy mô lớn thế hệ mới của Alibaba, hỗ trợ nhu cầu ứng dụng đa dạng với hiệu suất xuất sắc."
  },
  "qwen3-0.6b": {
    "description": "Qwen3 là một mô hình lớn thế hệ mới với khả năng vượt trội, đạt được trình độ hàng đầu trong nhiều khả năng cốt lõi như suy luận, tổng quát, đại lý và đa ngôn ngữ, đồng thời hỗ trợ chuyển đổi chế độ suy nghĩ."
  },
  "qwen3-1.7b": {
    "description": "Qwen3 là một mô hình lớn thế hệ mới với khả năng vượt trội, đạt được trình độ hàng đầu trong nhiều khả năng cốt lõi như suy luận, tổng quát, đại lý và đa ngôn ngữ, đồng thời hỗ trợ chuyển đổi chế độ suy nghĩ."
  },
  "qwen3-14b": {
    "description": "Qwen3 là một mô hình lớn thế hệ mới với khả năng vượt trội, đạt được trình độ hàng đầu trong nhiều khả năng cốt lõi như suy luận, tổng quát, đại lý và đa ngôn ngữ, đồng thời hỗ trợ chuyển đổi chế độ suy nghĩ."
  },
  "qwen3-235b-a22b": {
    "description": "Qwen3 là một mô hình lớn thế hệ mới với khả năng vượt trội, đạt được trình độ hàng đầu trong nhiều khả năng cốt lõi như suy luận, tổng quát, đại lý và đa ngôn ngữ, đồng thời hỗ trợ chuyển đổi chế độ suy nghĩ."
  },
  "qwen3-235b-a22b-instruct-2507": {
    "description": "Mô hình mã nguồn mở không ở chế độ suy nghĩ dựa trên Qwen3, so với phiên bản trước (Tongyi Qianwen 3-235B-A22B) có cải thiện nhẹ về khả năng sáng tạo chủ quan và an toàn mô hình."
  },
  "qwen3-235b-a22b-thinking-2507": {
    "description": "Mô hình mã nguồn mở ở chế độ suy nghĩ dựa trên Qwen3, so với phiên bản trước (Tongyi Qianwen 3-235B-A22B) có cải thiện lớn về khả năng logic, năng lực chung, tăng cường kiến thức và khả năng sáng tạo, phù hợp cho các kịch bản suy luận phức tạp và khó."
  },
  "qwen3-30b-a3b": {
    "description": "Qwen3 là một mô hình lớn thế hệ mới với khả năng vượt trội, đạt được trình độ hàng đầu trong nhiều khả năng cốt lõi như suy luận, tổng quát, đại lý và đa ngôn ngữ, đồng thời hỗ trợ chuyển đổi chế độ suy nghĩ."
  },
  "qwen3-30b-a3b-instruct-2507": {
    "description": "So với phiên bản trước (Qwen3-30B-A3B), khả năng tổng quát của mô hình trong tiếng Trung, tiếng Anh và đa ngôn ngữ đã được cải thiện đáng kể. Mô hình được tối ưu hóa đặc biệt cho các nhiệm vụ mở và chủ quan, phù hợp hơn với sở thích người dùng và có thể cung cấp các phản hồi hữu ích hơn."
  },
  "qwen3-30b-a3b-thinking-2507": {
    "description": "Dựa trên mô hình mã nguồn mở chế độ suy nghĩ của Qwen3, so với phiên bản trước (通义千问3-30B-A3B), khả năng logic, năng lực tổng quát, kiến thức được tăng cường và khả năng sáng tạo đều được cải thiện đáng kể, phù hợp cho các kịch bản suy luận phức tạp và khó khăn."
  },
  "qwen3-32b": {
    "description": "Qwen3 là một mô hình lớn thế hệ mới với khả năng vượt trội, đạt được trình độ hàng đầu trong nhiều khả năng cốt lõi như suy luận, tổng quát, đại lý và đa ngôn ngữ, đồng thời hỗ trợ chuyển đổi chế độ suy nghĩ."
  },
  "qwen3-4b": {
    "description": "Qwen3 là một mô hình lớn thế hệ mới với khả năng vượt trội, đạt được trình độ hàng đầu trong nhiều khả năng cốt lõi như suy luận, tổng quát, đại lý và đa ngôn ngữ, đồng thời hỗ trợ chuyển đổi chế độ suy nghĩ."
  },
  "qwen3-8b": {
    "description": "Qwen3 là một mô hình lớn thế hệ mới với khả năng vượt trội, đạt được trình độ hàng đầu trong nhiều khả năng cốt lõi như suy luận, tổng quát, đại lý và đa ngôn ngữ, đồng thời hỗ trợ chuyển đổi chế độ suy nghĩ."
  },
  "qwen3-coder-480b-a35b-instruct": {
    "description": "Phiên bản mã nguồn mở của mô hình mã hóa Tongyi Qianwen. Mô hình qwen3-coder-480b-a35b-instruct mới nhất dựa trên Qwen3, có khả năng Coding Agent mạnh mẽ, thành thạo gọi công cụ và tương tác môi trường, có thể lập trình tự chủ, vừa xuất sắc về mã hóa vừa có năng lực chung."
  },
  "qwen3-coder-flash": {
    "description": "Mô hình mã nguồn của Thông Nghĩa Thiên Vấn. Bộ mô hình Qwen3-Coder mới nhất dựa trên Qwen3 là mô hình tạo mã, có khả năng Coding Agent mạnh mẽ, thành thạo gọi công cụ và tương tác môi trường, có thể tự lập trình, vừa xuất sắc về năng lực mã hóa vừa có khả năng tổng quát."
  },
  "qwen3-coder-plus": {
    "description": "Mô hình mã nguồn của Thông Nghĩa Thiên Vấn. Bộ mô hình Qwen3-Coder mới nhất dựa trên Qwen3 là mô hình tạo mã, có khả năng Coding Agent mạnh mẽ, thành thạo gọi công cụ và tương tác môi trường, có thể tự lập trình, vừa xuất sắc về năng lực mã hóa vừa có khả năng tổng quát."
  },
  "qwq": {
    "description": "QwQ là một mô hình nghiên cứu thử nghiệm, tập trung vào việc nâng cao khả năng suy luận của AI."
  },
  "qwq-32b": {
    "description": "Mô hình suy diễn QwQ được đào tạo dựa trên mô hình Qwen2.5-32B, đã được cải thiện đáng kể khả năng suy diễn của mô hình thông qua học tăng cường. Các chỉ số cốt lõi của mô hình như mã toán (AIME 24/25, LiveCodeBench) và một số chỉ số chung (IFEval, LiveBench, v.v.) đạt đến mức độ của phiên bản đầy đủ DeepSeek-R1, tất cả các chỉ số đều vượt trội so với DeepSeek-R1-Distill-Qwen-32B cũng dựa trên Qwen2.5-32B."
  },
  "qwq-32b-preview": {
    "description": "Mô hình QwQ là một mô hình nghiên cứu thử nghiệm được phát triển bởi đội ngũ Qwen, tập trung vào việc nâng cao khả năng suy luận của AI."
  },
  "qwq-plus": {
    "description": "Mô hình suy luận QwQ dựa trên mô hình Qwen2.5, đã nâng cao đáng kể khả năng suy luận thông qua học tăng cường. Các chỉ số cốt lõi về toán học, mã hóa (AIME 24/25, LiveCodeBench) và một số chỉ số chung (IFEval, LiveBench, v.v.) đạt mức tương đương phiên bản đầy đủ của DeepSeek-R1."
  },
  "qwq_32b": {
    "description": "Mô hình suy luận có quy mô trung bình trong dòng Qwen. So với các mô hình tinh chỉnh hướng dẫn truyền thống, QwQ có khả năng suy nghĩ và suy luận, có thể nâng cao hiệu suất đáng kể trong các nhiệm vụ hạ nguồn, đặc biệt là trong việc giải quyết các vấn đề khó khăn."
  },
  "r1-1776": {
    "description": "R1-1776 là một phiên bản của mô hình DeepSeek R1, đã được huấn luyện lại, cung cấp thông tin sự thật chưa được kiểm duyệt và không thiên lệch."
  },
  "solar-mini": {
    "description": "Solar Mini là một LLM dạng nhỏ gọn, hiệu suất vượt trội hơn GPT-3.5, có khả năng đa ngôn ngữ mạnh mẽ, hỗ trợ tiếng Anh và tiếng Hàn, cung cấp giải pháp hiệu quả và nhỏ gọn."
  },
  "solar-mini-ja": {
    "description": "Solar Mini (Ja) mở rộng khả năng của Solar Mini, tập trung vào tiếng Nhật, đồng thời duy trì hiệu quả và hiệu suất xuất sắc trong việc sử dụng tiếng Anh và tiếng Hàn."
  },
  "solar-pro": {
    "description": "Solar Pro là một LLM thông minh cao do Upstage phát hành, tập trung vào khả năng tuân theo hướng dẫn trên một GPU, đạt điểm IFEval trên 80. Hiện tại hỗ trợ tiếng Anh, phiên bản chính thức dự kiến ra mắt vào tháng 11 năm 2024, sẽ mở rộng hỗ trợ ngôn ngữ và độ dài ngữ cảnh."
  },
  "sonar": {
    "description": "Sản phẩm tìm kiếm nhẹ dựa trên ngữ cảnh tìm kiếm, nhanh hơn và rẻ hơn so với Sonar Pro."
  },
  "sonar-deep-research": {
    "description": "Nghiên cứu sâu tiến hành nghiên cứu chuyên gia toàn diện và tổng hợp thành các báo cáo có thể truy cập và có thể hành động."
  },
  "sonar-pro": {
    "description": "Sản phẩm tìm kiếm nâng cao hỗ trợ ngữ cảnh tìm kiếm, cho phép truy vấn và theo dõi nâng cao."
  },
  "sonar-reasoning": {
    "description": "Sản phẩm API mới được hỗ trợ bởi mô hình suy luận của DeepSeek."
  },
  "sonar-reasoning-pro": {
    "description": "Sản phẩm API mới được hỗ trợ bởi mô hình suy diễn DeepSeek."
  },
  "stable-diffusion-3-medium": {
    "description": "Mô hình tạo hình ảnh từ văn bản mới nhất do Stability AI phát hành. Phiên bản này kế thừa ưu điểm của thế hệ trước, cải tiến đáng kể về chất lượng hình ảnh, hiểu văn bản và đa dạng phong cách, có thể giải thích chính xác các gợi ý ngôn ngữ tự nhiên phức tạp và tạo ra hình ảnh chính xác, đa dạng hơn."
  },
  "stable-diffusion-3.5-large": {
    "description": "stable-diffusion-3.5-large là mô hình tạo hình ảnh từ văn bản đa phương thức khuếch tán biến áp (MMDiT) với 800 triệu tham số, có chất lượng hình ảnh xuất sắc và độ khớp gợi ý cao, hỗ trợ tạo hình ảnh độ phân giải cao 1 triệu pixel, đồng thời vận hành hiệu quả trên phần cứng tiêu dùng phổ thông."
  },
  "stable-diffusion-3.5-large-turbo": {
    "description": "stable-diffusion-3.5-large-turbo là mô hình dựa trên stable-diffusion-3.5-large, sử dụng kỹ thuật chưng cất khuếch tán đối kháng (ADD), có tốc độ nhanh hơn."
  },
  "stable-diffusion-v1.5": {
    "description": "stable-diffusion-v1.5 được khởi tạo từ trọng số checkpoint stable-diffusion-v1.2, được tinh chỉnh 595k bước ở độ phân giải 512x512 trên \"laion-aesthetics v2 5+\", giảm 10% điều kiện hóa văn bản để cải thiện lấy mẫu hướng dẫn không bộ phân loại."
  },
  "stable-diffusion-xl": {
    "description": "stable-diffusion-xl có cải tiến lớn so với v1.5 và đạt hiệu quả tương đương mô hình SOTA mã nguồn mở hiện tại như midjourney. Cải tiến cụ thể bao gồm: unet backbone lớn hơn gấp 3 lần; thêm module tinh chỉnh để cải thiện chất lượng hình ảnh tạo ra; kỹ thuật huấn luyện hiệu quả hơn."
  },
  "stable-diffusion-xl-base-1.0": {
    "description": "Mô hình tạo hình ảnh từ văn bản quy mô lớn do Stability AI phát triển và mã nguồn mở, có khả năng tạo hình ảnh sáng tạo đứng đầu ngành. Có khả năng hiểu chỉ dẫn xuất sắc, hỗ trợ định nghĩa prompt ngược để tạo nội dung chính xác."
  },
  "step-1-128k": {
    "description": "Cân bằng hiệu suất và chi phí, phù hợp cho các tình huống chung."
  },
  "step-1-256k": {
    "description": "Có khả năng xử lý ngữ cảnh siêu dài, đặc biệt phù hợp cho phân tích tài liệu dài."
  },
  "step-1-32k": {
    "description": "Hỗ trợ đối thoại có độ dài trung bình, phù hợp cho nhiều tình huống ứng dụng."
  },
  "step-1-8k": {
    "description": "Mô hình nhỏ, phù hợp cho các nhiệm vụ nhẹ."
  },
  "step-1-flash": {
    "description": "Mô hình tốc độ cao, phù hợp cho đối thoại thời gian thực."
  },
  "step-1.5v-mini": {
    "description": "Mô hình này có khả năng hiểu video mạnh mẽ."
  },
  "step-1o-turbo-vision": {
    "description": "Mô hình này có khả năng hiểu hình ảnh mạnh mẽ, vượt trội hơn 1o trong lĩnh vực toán học và mã. Mô hình nhỏ hơn 1o và có tốc độ xuất ra nhanh hơn."
  },
  "step-1o-vision-32k": {
    "description": "Mô hình này có khả năng hiểu hình ảnh mạnh mẽ. So với các mô hình trong series step-1v, nó có hiệu suất thị giác vượt trội hơn."
  },
  "step-1v-32k": {
    "description": "Hỗ trợ đầu vào hình ảnh, tăng cường trải nghiệm tương tác đa mô hình."
  },
  "step-1v-8k": {
    "description": "Mô hình thị giác nhỏ, phù hợp cho các nhiệm vụ cơ bản về văn bản và hình ảnh."
  },
  "step-1x-edit": {
    "description": "Mô hình tập trung vào tác vụ chỉnh sửa hình ảnh, có thể sửa đổi và nâng cao hình ảnh dựa trên hình ảnh và mô tả văn bản do người dùng cung cấp. Hỗ trợ nhiều định dạng đầu vào, bao gồm mô tả văn bản và hình ảnh mẫu. Mô hình hiểu ý định người dùng và tạo ra kết quả chỉnh sửa hình ảnh phù hợp."
  },
  "step-1x-medium": {
    "description": "Mô hình có khả năng tạo hình ảnh mạnh mẽ, hỗ trợ đầu vào mô tả văn bản. Hỗ trợ tiếng Trung bản địa, có thể hiểu và xử lý mô tả văn bản tiếng Trung tốt hơn, nắm bắt chính xác thông tin ngữ nghĩa trong mô tả và chuyển đổi thành đặc trưng hình ảnh, từ đó tạo hình ảnh chính xác hơn. Mô hình có thể tạo hình ảnh độ phân giải cao, chất lượng tốt và có khả năng chuyển đổi phong cách nhất định."
  },
  "step-2-16k": {
    "description": "Hỗ trợ tương tác ngữ cảnh quy mô lớn, phù hợp cho các tình huống đối thoại phức tạp."
  },
  "step-2-16k-exp": {
    "description": "Phiên bản thử nghiệm của mô hình step-2, bao gồm các tính năng mới nhất, đang được cập nhật liên tục. Không khuyến nghị sử dụng trong môi trường sản xuất chính thức."
  },
  "step-2-mini": {
    "description": "Mô hình lớn siêu tốc dựa trên kiến trúc Attention tự nghiên cứu thế hệ mới MFA, đạt được hiệu quả tương tự như step1 với chi phí rất thấp, đồng thời duy trì thông lượng cao hơn và độ trễ phản hồi nhanh hơn. Có khả năng xử lý các nhiệm vụ chung, đặc biệt có năng lực trong lập trình."
  },
  "step-2x-large": {
    "description": "Mô hình tạo hình ảnh thế hệ mới của Step Star, tập trung vào tác vụ tạo hình ảnh, có thể tạo ra hình ảnh chất lượng cao dựa trên mô tả văn bản do người dùng cung cấp. Mô hình mới tạo ra hình ảnh có cảm giác thực hơn, khả năng tạo chữ tiếng Trung và tiếng Anh mạnh hơn."
  },
  "step-3": {
<<<<<<< HEAD
    "description": "Mô hình này sở hữu khả năng nhận thức thị giác mạnh mẽ và năng lực suy luận phức tạp. Có thể hoàn thành một cách chính xác việc hiểu các kiến thức phức tạp liên ngành, phân tích chéo giữa dữ liệu toán học và thông tin thị giác, cũng như xử lý các bài toán phân tích thị giác trong đời sống hàng ngày."
=======
    "description": "Mô hình này có khả năng nhận thức thị giác mạnh mẽ và suy luận phức tạp. Có thể chính xác hoàn thành việc hiểu các kiến thức phức tạp liên ngành, phân tích chéo giữa thông tin toán học và thông tin thị giác, cũng như xử lý các vấn đề phân tích hình ảnh trong đời sống hàng ngày."
>>>>>>> 8d479074
  },
  "step-r1-v-mini": {
    "description": "Mô hình này là một mô hình suy luận lớn với khả năng hiểu hình ảnh mạnh mẽ, có thể xử lý thông tin hình ảnh và văn bản, và xuất ra nội dung văn bản sau khi suy nghĩ sâu. Mô hình này thể hiện xuất sắc trong lĩnh vực suy luận hình ảnh, đồng thời có khả năng toán học, mã và suy luận văn bản hàng đầu. Độ dài ngữ cảnh là 100k."
  },
  "stepfun-ai/step3": {
<<<<<<< HEAD
    "description": "Step3 là mô hình suy luận đa phương thức tiên tiến do StepFun (阶跃星辰) phát hành, được xây dựng trên kiến trúc Mixture of Experts (MoE) với tổng 321 tỷ tham số và 38 tỷ tham số kích hoạt. Mô hình có thiết kế end-to-end nhằm tối thiểu hóa chi phí giải mã, đồng thời cung cấp hiệu suất hàng đầu trong suy luận thị giác-ngôn ngữ. Nhờ sự phối hợp giữa cơ chế chú ý phân rã ma trận đa (MFA) và tách rời chú ý-FFN (AFD), Step3 duy trì hiệu quả xuất sắc trên cả các bộ gia tốc cao cấp lẫn các thiết bị tăng tốc cấp thấp. Trong giai đoạn tiền huấn luyện, Step3 đã xử lý hơn 20T token văn bản và 4T token hỗn hợp văn bản-hình ảnh, phủ hơn mười ngôn ngữ. Mô hình đạt mức dẫn đầu trong các benchmark về toán học, lập trình và đa phương thức so với các mô hình mã nguồn mở."
=======
    "description": "Step3 là mô hình suy luận đa mô thức tiên tiến được phát hành bởi 阶跃星辰 (StepFun). Mô hình này được xây dựng trên kiến trúc Mixture-of-Experts (MoE) với 321B tham số tổng và 38B tham số kích hoạt. Thiết kế đầu-cuối (end-to-end) nhằm tối thiểu hóa chi phí giải mã, đồng thời cung cấp hiệu năng hàng đầu trong suy luận thị giác-ngôn ngữ. Thông qua thiết kế phối hợp giữa Multi-Matrix Factorized Attention (MFA) và Attention-FFN Decoupling (AFD), Step3 duy trì hiệu suất vượt trội trên cả bộ tăng tốc cao cấp và các thiết bị tăng tốc cấp thấp. Trong giai đoạn tiền huấn luyện, Step3 đã xử lý hơn 20T token văn bản và 4T token hỗn hợp ảnh-văn bản, bao phủ hơn mười ngôn ngữ. Mô hình này đã đạt vị thế dẫn đầu trong các benchmark mã nguồn mở ở nhiều lĩnh vực, bao gồm toán học, mã (code) và các nhiệm vụ đa mô thức."
>>>>>>> 8d479074
  },
  "taichu_llm": {
    "description": "Mô hình ngôn ngữ lớn Taichu có khả năng hiểu ngôn ngữ mạnh mẽ và các khả năng như sáng tạo văn bản, trả lời câu hỏi kiến thức, lập trình mã, tính toán toán học, suy luận logic, phân tích cảm xúc, tóm tắt văn bản. Đổi mới kết hợp giữa đào tạo trước với dữ liệu phong phú từ nhiều nguồn, thông qua việc liên tục cải tiến công nghệ thuật toán và hấp thụ kiến thức mới từ dữ liệu văn bản khổng lồ, giúp mô hình ngày càng hoàn thiện. Cung cấp thông tin và dịch vụ tiện lợi hơn cho người dùng cùng trải nghiệm thông minh hơn."
  },
  "taichu_o1": {
    "description": "taichu_o1 là mô hình suy luận lớn thế hệ mới, đạt được chuỗi suy nghĩ giống con người thông qua tương tác đa phương tiện và học tăng cường, hỗ trợ suy diễn quyết định phức tạp, đồng thời thể hiện con đường suy luận có thể mô hình hóa trong khi duy trì đầu ra chính xác cao, phù hợp cho phân tích chiến lược và suy nghĩ sâu."
  },
  "taichu_vl": {
    "description": "Kết hợp khả năng hiểu hình ảnh, chuyển giao kiến thức, suy luận logic, thể hiện xuất sắc trong lĩnh vực hỏi đáp hình ảnh và văn bản."
  },
  "tencent/Hunyuan-A13B-Instruct": {
    "description": "Hunyuan-A13B-Instruct có 80 tỷ tham số, kích hoạt 13 tỷ tham số để đạt hiệu năng tương đương các mô hình lớn hơn, hỗ trợ suy luận kết hợp “tư duy nhanh/tư duy chậm”; khả năng hiểu văn bản dài ổn định; được xác nhận qua BFCL-v3 và τ-Bench, năng lực Agent dẫn đầu; kết hợp GQA và nhiều định dạng lượng tử hóa, đạt hiệu quả suy luận cao."
  },
  "text-embedding-3-large": {
    "description": "Mô hình vector hóa mạnh mẽ nhất, phù hợp cho các nhiệm vụ tiếng Anh và không phải tiếng Anh."
  },
  "text-embedding-3-small": {
    "description": "Mô hình Embedding thế hệ mới hiệu quả và tiết kiệm, phù hợp cho tìm kiếm kiến thức, ứng dụng RAG và các tình huống khác."
  },
  "thudm/glm-4-32b": {
    "description": "GLM-4-32B-0414 là một mô hình ngôn ngữ mở với trọng số 32B song ngữ (Trung-Anh), được tối ưu hóa cho việc tạo mã, gọi hàm và các nhiệm vụ theo kiểu đại lý. Nó đã được huấn luyện trước trên 15T dữ liệu chất lượng cao và dữ liệu suy luận lại, và được hoàn thiện thêm bằng cách sử dụng sự phù hợp với sở thích của con người, lấy mẫu từ chối và học tăng cường. Mô hình này thể hiện xuất sắc trong suy luận phức tạp, tạo ra sản phẩm và các nhiệm vụ đầu ra có cấu trúc, đạt được hiệu suất tương đương với GPT-4o và DeepSeek-V3-0324 trong nhiều bài kiểm tra chuẩn."
  },
  "thudm/glm-4-32b:free": {
    "description": "GLM-4-32B-0414 là một mô hình ngôn ngữ mở với trọng số 32B song ngữ (Trung-Anh), được tối ưu hóa cho việc tạo mã, gọi hàm và các nhiệm vụ theo kiểu đại lý. Nó đã được huấn luyện trước trên 15T dữ liệu chất lượng cao và dữ liệu suy luận lại, và được hoàn thiện thêm bằng cách sử dụng sự phù hợp với sở thích của con người, lấy mẫu từ chối và học tăng cường. Mô hình này thể hiện xuất sắc trong suy luận phức tạp, tạo ra sản phẩm và các nhiệm vụ đầu ra có cấu trúc, đạt được hiệu suất tương đương với GPT-4o và DeepSeek-V3-0324 trong nhiều bài kiểm tra chuẩn."
  },
  "thudm/glm-4-9b-chat": {
    "description": "Phiên bản mã nguồn mở của thế hệ mô hình tiền huấn luyện GLM-4 mới nhất được phát hành bởi Zhiyu AI."
  },
  "thudm/glm-4-9b:free": {
    "description": "GLM-4-9B-0414 là mô hình ngôn ngữ 9 tỷ tham số trong dòng GLM-4 được phát triển bởi THUDM. GLM-4-9B-0414 sử dụng cùng một chiến lược học tăng cường và căn chỉnh như mô hình tương ứng lớn hơn 32B, đạt được hiệu suất cao so với quy mô của nó, khiến nó phù hợp cho các triển khai hạn chế tài nguyên nhưng vẫn cần khả năng hiểu và tạo ngôn ngữ mạnh mẽ."
  },
  "thudm/glm-z1-32b": {
    "description": "GLM-Z1-32B-0414 là biến thể suy luận nâng cao của GLM-4-32B, được xây dựng cho việc giải quyết các vấn đề sâu về toán học, logic và lập trình. Nó áp dụng học tăng cường mở rộng (cụ thể cho nhiệm vụ và dựa trên sở thích cặp chung) để cải thiện hiệu suất cho các nhiệm vụ phức tạp nhiều bước. So với mô hình GLM-4-32B cơ bản, Z1 đã nâng cao đáng kể khả năng suy luận có cấu trúc và trong các lĩnh vực chính thức.\n\nMô hình này hỗ trợ thực hiện các bước 'suy nghĩ' thông qua kỹ thuật nhắc nhở và cung cấp tính liên kết cải thiện cho đầu ra định dạng dài. Nó được tối ưu hóa cho quy trình làm việc của đại lý và hỗ trợ ngữ cảnh dài (thông qua YaRN), gọi công cụ JSON và cấu hình lấy mẫu chi tiết cho suy luận ổn định. Rất phù hợp cho các trường hợp cần suy nghĩ sâu sắc, suy luận nhiều bước hoặc suy diễn chính thức."
  },
  "thudm/glm-z1-32b:free": {
    "description": "GLM-Z1-32B-0414 là biến thể suy luận nâng cao của GLM-4-32B, được xây dựng cho việc giải quyết các vấn đề sâu về toán học, logic và lập trình. Nó áp dụng học tăng cường mở rộng (cụ thể cho nhiệm vụ và dựa trên sở thích cặp chung) để cải thiện hiệu suất cho các nhiệm vụ phức tạp nhiều bước. So với mô hình GLM-4-32B cơ bản, Z1 đã nâng cao đáng kể khả năng suy luận có cấu trúc và trong các lĩnh vực chính thức.\n\nMô hình này hỗ trợ thực hiện các bước 'suy nghĩ' thông qua kỹ thuật nhắc nhở và cung cấp tính liên kết cải thiện cho đầu ra định dạng dài. Nó được tối ưu hóa cho quy trình làm việc của đại lý và hỗ trợ ngữ cảnh dài (thông qua YaRN), gọi công cụ JSON và cấu hình lấy mẫu chi tiết cho suy luận ổn định. Rất phù hợp cho các trường hợp cần suy nghĩ sâu sắc, suy luận nhiều bước hoặc suy diễn chính thức."
  },
  "thudm/glm-z1-9b:free": {
    "description": "GLM-Z1-9B-0414 là mô hình ngôn ngữ 9B trong dòng GLM-4 được phát triển bởi THUDM. Nó áp dụng các kỹ thuật ban đầu được sử dụng cho mô hình GLM-Z1 lớn hơn, bao gồm học tăng cường mở rộng, căn chỉnh xếp hạng cặp và đào tạo cho các nhiệm vụ yêu cầu suy luận dày đặc như toán học, mã và logic. Mặc dù quy mô nhỏ hơn, nhưng nó thể hiện hiệu suất mạnh mẽ trong các nhiệm vụ suy luận tổng quát và vượt trội hơn nhiều mô hình mã nguồn mở ở cấp độ trọng số của nó."
  },
  "thudm/glm-z1-rumination-32b": {
    "description": "THUDM: GLM Z1 Rumination 32B là mô hình suy luận sâu với 32B tham số trong dòng GLM-4-Z1, được tối ưu hóa cho các nhiệm vụ phức tạp, mở cần suy nghĩ lâu dài. Nó được xây dựng trên nền tảng glm-4-32b-0414, tăng cường thêm giai đoạn học tăng cường và chiến lược căn chỉnh đa giai đoạn, giới thiệu khả năng \"phản tư\" nhằm mô phỏng quá trình xử lý nhận thức mở rộng. Điều này bao gồm suy luận lặp đi lặp lại, phân tích đa bước và quy trình làm việc tăng cường công cụ như tìm kiếm, truy xuất và tổng hợp nhận thức trích dẫn.\n\nMô hình này thể hiện xuất sắc trong viết nghiên cứu, phân tích so sánh và câu hỏi phức tạp. Nó hỗ trợ gọi hàm cho các nguyên ngữ tìm kiếm và điều hướng (`search`, `click`, `open`, `finish`), cho phép sử dụng trong quy trình đại lý. Hành vi phản tư được hình thành bởi các phần thưởng dựa trên quy tắc và cơ chế quyết định trì hoãn trong kiểm soát vòng lặp đa vòng, và được chuẩn hóa theo các khung nghiên cứu sâu như ngăn xếp căn chỉnh nội bộ của OpenAI. Biến thể này phù hợp cho các tình huống cần độ sâu hơn là tốc độ."
  },
  "tngtech/deepseek-r1t-chimera:free": {
    "description": "DeepSeek-R1T-Chimera được tạo ra bằng cách kết hợp DeepSeek-R1 và DeepSeek-V3 (0324), kết hợp khả năng suy luận của R1 và cải tiến hiệu quả token của V3. Nó dựa trên kiến trúc DeepSeek-MoE Transformer và được tối ưu hóa cho các nhiệm vụ tạo văn bản tổng quát.\n\nMô hình này kết hợp trọng số tiền huấn luyện của hai mô hình nguồn để cân bằng hiệu suất trong suy luận, hiệu quả và các nhiệm vụ tuân theo chỉ dẫn. Nó được phát hành theo giấy phép MIT, nhằm mục đích sử dụng cho nghiên cứu và thương mại."
  },
  "togethercomputer/StripedHyena-Nous-7B": {
    "description": "StripedHyena Nous (7B) cung cấp khả năng tính toán nâng cao thông qua chiến lược và kiến trúc mô hình hiệu quả."
  },
  "tts-1": {
    "description": "Mô hình chuyển văn bản thành giọng nói mới nhất, tối ưu hóa tốc độ cho các tình huống thời gian thực."
  },
  "tts-1-hd": {
    "description": "Mô hình chuyển văn bản thành giọng nói mới nhất, tối ưu hóa cho chất lượng."
  },
  "upstage/SOLAR-10.7B-Instruct-v1.0": {
    "description": "Upstage SOLAR Instruct v1 (11B) phù hợp cho các nhiệm vụ chỉ dẫn tinh vi, cung cấp khả năng xử lý ngôn ngữ xuất sắc."
  },
  "us.anthropic.claude-3-5-sonnet-20241022-v2:0": {
    "description": "Claude 3.5 Sonnet nâng cao tiêu chuẩn ngành, hiệu suất vượt trội so với các mô hình cạnh tranh và Claude 3 Opus, thể hiện xuất sắc trong nhiều đánh giá, đồng thời có tốc độ và chi phí tương đương với các mô hình tầm trung của chúng tôi."
  },
  "us.anthropic.claude-3-7-sonnet-20250219-v1:0": {
    "description": "Claude 3.7 sonnet là mô hình thế hệ tiếp theo nhanh nhất của Anthropic. So với Claude 3 Haiku, Claude 3.7 Sonnet đã cải thiện ở nhiều kỹ năng và vượt qua mô hình lớn nhất thế hệ trước là Claude 3 Opus trong nhiều bài kiểm tra trí tuệ."
  },
  "v0-1.0-md": {
    "description": "Mô hình v0-1.0-md là phiên bản cũ được cung cấp dịch vụ qua API v0"
  },
  "v0-1.5-lg": {
    "description": "Mô hình v0-1.5-lg phù hợp cho các nhiệm vụ suy nghĩ hoặc lý luận nâng cao"
  },
  "v0-1.5-md": {
    "description": "Mô hình v0-1.5-md phù hợp cho các nhiệm vụ hàng ngày và tạo giao diện người dùng (UI)"
  },
  "wan2.2-t2i-flash": {
    "description": "Phiên bản tốc độ cao Wanxiang 2.2, là mô hình mới nhất hiện nay. Nâng cấp toàn diện về sáng tạo, ổn định và cảm giác thực, tốc độ tạo nhanh, hiệu quả chi phí cao."
  },
  "wan2.2-t2i-plus": {
    "description": "Phiên bản chuyên nghiệp Wanxiang 2.2, là mô hình mới nhất hiện nay. Nâng cấp toàn diện về sáng tạo, ổn định và cảm giác thực, tạo chi tiết phong phú."
  },
  "wanx-v1": {
    "description": "Mô hình tạo hình ảnh từ văn bản cơ bản, tương ứng với mô hình chung 1.0 trên trang chính thức Tongyi Wanxiang."
  },
  "wanx2.0-t2i-turbo": {
    "description": "Chuyên về chân dung có cảm giác thực, tốc độ trung bình, chi phí thấp. Tương ứng với mô hình tốc độ cao 2.0 trên trang chính thức Tongyi Wanxiang."
  },
  "wanx2.1-t2i-plus": {
    "description": "Phiên bản nâng cấp toàn diện, tạo hình ảnh chi tiết phong phú hơn, tốc độ hơi chậm. Tương ứng với mô hình chuyên nghiệp 2.1 trên trang chính thức Tongyi Wanxiang."
  },
  "wanx2.1-t2i-turbo": {
    "description": "Phiên bản nâng cấp toàn diện, tốc độ tạo nhanh, hiệu quả toàn diện, chi phí tổng hợp cao. Tương ứng với mô hình tốc độ cao 2.1 trên trang chính thức Tongyi Wanxiang."
  },
  "whisper-1": {
    "description": "Mô hình nhận dạng giọng nói đa năng, hỗ trợ nhận dạng giọng nói đa ngôn ngữ, dịch giọng nói và nhận diện ngôn ngữ."
  },
  "wizardlm2": {
    "description": "WizardLM 2 là mô hình ngôn ngữ do Microsoft AI cung cấp, đặc biệt xuất sắc trong các lĩnh vực đối thoại phức tạp, đa ngôn ngữ, suy luận và trợ lý thông minh."
  },
  "wizardlm2:8x22b": {
    "description": "WizardLM 2 là mô hình ngôn ngữ do Microsoft AI cung cấp, đặc biệt xuất sắc trong các lĩnh vực đối thoại phức tạp, đa ngôn ngữ, suy luận và trợ lý thông minh."
  },
  "x1": {
    "description": "Mô hình Spark X1 sẽ được nâng cấp thêm, trên nền tảng dẫn đầu trong các nhiệm vụ toán học trong nước, đạt được hiệu quả trong các nhiệm vụ chung như suy luận, tạo văn bản, hiểu ngôn ngữ tương đương với OpenAI o1 và DeepSeek R1."
  },
  "yi-1.5-34b-chat": {
    "description": "Yi-1.5 là phiên bản nâng cấp của Yi. Nó sử dụng 500B token từ cơ sở dữ liệu chất lượng cao để tiếp tục tiền huấn luyện trên Yi, và được tinh chỉnh trên 3M mẫu đa dạng."
  },
  "yi-large": {
    "description": "Mô hình với hàng trăm tỷ tham số mới, cung cấp khả năng hỏi đáp và sinh văn bản mạnh mẽ."
  },
  "yi-large-fc": {
    "description": "Hỗ trợ và tăng cường khả năng gọi công cụ trên cơ sở mô hình yi-large, phù hợp cho nhiều tình huống kinh doanh cần xây dựng agent hoặc workflow."
  },
  "yi-large-preview": {
    "description": "Phiên bản ban đầu, khuyến nghị sử dụng yi-large (phiên bản mới)."
  },
  "yi-large-rag": {
    "description": "Dịch vụ cao cấp dựa trên mô hình yi-large mạnh mẽ, kết hợp công nghệ tìm kiếm và sinh để cung cấp câu trả lời chính xác, dịch vụ tìm kiếm thông tin toàn mạng theo thời gian thực."
  },
  "yi-large-turbo": {
    "description": "Hiệu suất vượt trội với chi phí hợp lý. Tối ưu hóa độ chính xác cao dựa trên hiệu suất, tốc độ suy luận và chi phí."
  },
  "yi-lightning": {
    "description": "Mô hình hiệu suất cao mới nhất, đảm bảo đầu ra chất lượng cao trong khi tốc độ suy luận được cải thiện đáng kể."
  },
  "yi-lightning-lite": {
    "description": "Phiên bản nhẹ, được khuyến nghị sử dụng yi-lightning."
  },
  "yi-medium": {
    "description": "Mô hình kích thước trung bình được nâng cấp và tinh chỉnh, khả năng cân bằng, chi phí hiệu quả cao. Tối ưu hóa sâu khả năng tuân theo chỉ dẫn."
  },
  "yi-medium-200k": {
    "description": "Cửa sổ ngữ cảnh siêu dài 200K, cung cấp khả năng hiểu và sinh văn bản sâu cho các văn bản dài."
  },
  "yi-spark": {
    "description": "Mô hình nhỏ gọn và nhanh chóng. Cung cấp khả năng tính toán toán học và viết mã được tăng cường."
  },
  "yi-vision": {
    "description": "Mô hình cho các nhiệm vụ hình ảnh phức tạp, cung cấp khả năng hiểu và phân tích hình ảnh hiệu suất cao."
  },
  "yi-vision-v2": {
    "description": "Mô hình nhiệm vụ thị giác phức tạp, cung cấp khả năng hiểu và phân tích hiệu suất cao dựa trên nhiều hình ảnh."
  },
  "zai-org/GLM-4.5": {
    "description": "GLM-4.5 là mô hình nền tảng dành cho ứng dụng tác nhân thông minh, sử dụng kiến trúc chuyên gia hỗn hợp (Mixture-of-Experts). Được tối ưu sâu trong các lĩnh vực gọi công cụ, duyệt web, kỹ thuật phần mềm và lập trình front-end, hỗ trợ tích hợp liền mạch vào các tác nhân mã như Claude Code, Roo Code. GLM-4.5 sử dụng chế độ suy luận hỗn hợp, thích ứng với nhiều kịch bản ứng dụng như suy luận phức tạp và sử dụng hàng ngày."
  },
  "zai-org/GLM-4.5-Air": {
    "description": "GLM-4.5-Air là mô hình nền tảng dành cho ứng dụng tác nhân thông minh, sử dụng kiến trúc chuyên gia hỗn hợp (Mixture-of-Experts). Được tối ưu sâu trong các lĩnh vực gọi công cụ, duyệt web, kỹ thuật phần mềm và lập trình front-end, hỗ trợ tích hợp liền mạch vào các tác nhân mã như Claude Code, Roo Code. GLM-4.5 sử dụng chế độ suy luận hỗn hợp, thích ứng với nhiều kịch bản ứng dụng như suy luận phức tạp và sử dụng hàng ngày."
  },
  "zai-org/GLM-4.5V": {
<<<<<<< HEAD
    "description": "GLM-4.5V là thế hệ mô hình ngôn ngữ thị giác (VLM) mới nhất do Zhipu AI (智谱 AI) phát hành. Mô hình này được xây dựng trên nền tảng mô hình văn bản hàng đầu GLM-4.5-Air với tổng số 106 tỷ tham số và 12 tỷ tham số kích hoạt, sử dụng kiến trúc chuyên gia hỗn hợp (MoE), nhằm đạt hiệu năng xuất sắc với chi phí suy luận thấp hơn. Về mặt kỹ thuật, GLM-4.5V tiếp nối hướng phát triển của GLM-4.1V-Thinking và giới thiệu các cải tiến như mã hóa vị trí xoay 3 chiều (3D-RoPE), đáng kể nâng cao khả năng nhận thức và suy luận về mối quan hệ không gian 3D. Thông qua tối ưu hóa ở các giai đoạn tiền huấn luyện, tinh chỉnh giám sát và học tăng cường, mô hình có khả năng xử lý nhiều dạng nội dung thị giác như hình ảnh, video và tài liệu dài, và đã đạt vị trí hàng đầu trong số các mô hình mã nguồn mở cùng cấp trên 41 bộ chuẩn đa phương thức công khai. Ngoài ra, mô hình còn bổ sung công tắc 'chế độ tư duy', cho phép người dùng linh hoạt lựa chọn giữa phản hồi nhanh và suy luận sâu để cân bằng hiệu quả và chất lượng."
=======
    "description": "GLM-4.5V là thế hệ mô hình ngôn ngữ thị giác (VLM) mới nhất được phát hành bởi Zhipu AI. Mô hình này được xây dựng trên cơ sở mô hình văn bản chủ lực GLM-4.5-Air với tổng 106 tỷ tham số và 12 tỷ tham số kích hoạt, sử dụng kiến trúc chuyên gia hỗn hợp (Mixture of Experts - MoE), nhằm đạt hiệu năng xuất sắc với chi phí suy luận thấp hơn. Về mặt kỹ thuật, GLM-4.5V tiếp nối hướng phát triển của GLM-4.1V-Thinking và giới thiệu các đổi mới như mã hóa vị trí xoay ba chiều (3D-RoPE), đáng kể nâng cao khả năng nhận thức và suy luận về các mối quan hệ trong không gian 3D. Thông qua tối ưu hóa ở các giai đoạn tiền huấn luyện, tinh chỉnh có giám sát và học tăng cường, mô hình có khả năng xử lý nhiều dạng nội dung thị giác như hình ảnh, video và tài liệu dài, và đã đạt vị trí hàng đầu trong số các mô hình mã nguồn mở cùng cấp trên 41 bộ đánh giá đa phương thức công khai. Ngoài ra, mô hình còn bổ sung công tắc “chế độ tư duy”, cho phép người dùng linh hoạt lựa chọn giữa phản hồi nhanh và suy luận sâu để cân bằng hiệu quả và chất lượng."
>>>>>>> 8d479074
  }
}<|MERGE_RESOLUTION|>--- conflicted
+++ resolved
@@ -333,11 +333,7 @@
     "description": "Qwen3-30B-A3B-Instruct-2507 là phiên bản cập nhật của Qwen3-30B-A3B ở chế độ không suy nghĩ. Đây là một mô hình chuyên gia hỗn hợp (MoE) với tổng cộng 30,5 tỷ tham số và 3,3 tỷ tham số kích hoạt. Mô hình này đã được cải tiến quan trọng ở nhiều khía cạnh, bao gồm nâng cao đáng kể khả năng tuân thủ chỉ dẫn, suy luận logic, hiểu văn bản, toán học, khoa học, lập trình và sử dụng công cụ. Đồng thời, nó đạt được tiến bộ thực chất trong việc bao phủ kiến thức đa ngôn ngữ và có khả năng điều chỉnh tốt hơn với sở thích của người dùng trong các nhiệm vụ chủ quan và mở, từ đó tạo ra các phản hồi hữu ích hơn và văn bản chất lượng cao hơn. Ngoài ra, khả năng hiểu văn bản dài của mô hình cũng được nâng lên đến 256K. Mô hình này chỉ hỗ trợ chế độ không suy nghĩ và không tạo ra thẻ `<think></think>` trong đầu ra."
   },
   "Qwen/Qwen3-30B-A3B-Thinking-2507": {
-<<<<<<< HEAD
-    "description": "Qwen3-30B-A3B-Thinking-2507 là mô hình “suy nghĩ” mới nhất trong dòng Qwen3 do nhóm Tongyi Qianwen của Alibaba phát hành. Là một mô hình chuyên gia hỗn hợp (MoE) với tổng cộng 30.5 tỷ tham số và 3.3 tỷ tham số kích hoạt, nó tập trung vào nâng cao khả năng xử lý các nhiệm vụ phức tạp. Mô hình này thể hiện sự cải thiện đáng kể trên các bài kiểm chuẩn học thuật về suy luận logic, toán học, khoa học, lập trình và các lĩnh vực đòi hỏi chuyên môn con người. Đồng thời, khả năng tuân thủ hướng dẫn, sử dụng công cụ, tạo văn bản và điều chỉnh theo sở thích người dùng cũng được tăng cường rõ rệt. Mô hình hỗ trợ nguyên gốc khả năng hiểu ngữ cảnh dài 256K và có thể mở rộng lên tới 1 triệu token. Phiên bản này được thiết kế cho “chế độ suy nghĩ”, nhằm giải quyết các nhiệm vụ rất phức tạp thông qua lập luận từng bước chi tiết, và năng lực tác nhân (Agent) của nó cũng rất xuất sắc."
-=======
     "description": "Qwen3-30B-A3B-Thinking-2507 là mô hình \"suy nghĩ\" mới nhất trong dòng Qwen3, được phát hành bởi nhóm Tongyi Qianwen của Alibaba. Là một mô hình chuyên gia hỗn hợp (MoE) với tổng cộng 305亿 (30,5 tỷ) tham số và 33亿 (3,3 tỷ) tham số kích hoạt, mô hình tập trung vào nâng cao khả năng xử lý các nhiệm vụ phức tạp. Mô hình này thể hiện hiệu năng cải thiện rõ rệt trên các chuẩn đánh giá học thuật về suy luận logic, toán học, khoa học, lập trình và những bài toán đòi hỏi chuyên môn của con người. Đồng thời, các năng lực chung như tuân thủ hướng dẫn, sử dụng công cụ, sinh văn bản và căn chỉnh theo sở thích con người cũng được tăng cường đáng kể. Mô hình hỗ trợ nguyên sinh khả năng hiểu ngữ cảnh dài 256K và có thể mở rộng lên tới 1 triệu token. Phiên bản này được thiết kế dành cho \"chế độ suy nghĩ\", nhằm giải quyết các nhiệm vụ có độ phức tạp cao thông qua quá trình suy luận từng bước chi tiết, đồng thời năng lực tác nhân (Agent) của nó cũng thể hiện xuất sắc."
->>>>>>> 8d479074
   },
   "Qwen/Qwen3-32B": {
     "description": "Qwen3 là một mô hình lớn thế hệ mới của Tongyi Qianwen với khả năng nâng cao đáng kể, đạt được trình độ hàng đầu trong nhiều khả năng cốt lõi như suy luận, tổng quát, đại lý và đa ngôn ngữ, đồng thời hỗ trợ chuyển đổi chế độ suy nghĩ."
@@ -346,17 +342,10 @@
     "description": "Qwen3 là một mô hình lớn thế hệ mới của Tongyi Qianwen với khả năng nâng cao đáng kể, đạt được trình độ hàng đầu trong nhiều khả năng cốt lõi như suy luận, tổng quát, đại lý và đa ngôn ngữ, đồng thời hỗ trợ chuyển đổi chế độ suy nghĩ."
   },
   "Qwen/Qwen3-Coder-30B-A3B-Instruct": {
-<<<<<<< HEAD
-    "description": "Qwen3-Coder-30B-A3B-Instruct là mô hình code trong dòng Qwen3 do nhóm Tongyi Qianwen của Alibaba phát triển. Là một mô hình được tinh gọn và tối ưu hóa, nó tập trung nâng cao khả năng xử lý mã trong khi vẫn duy trì hiệu năng và hiệu suất cao. Mô hình này thể hiện lợi thế nổi bật so với các mô hình mã nguồn mở trong các nhiệm vụ phức tạp như lập trình theo đại lý (Agentic Coding), tự động thao tác trình duyệt và gọi công cụ. Nó hỗ trợ ngữ cảnh dài lên tới 256K token một cách nguyên bản và có thể mở rộng đến 1M token, giúp hiểu và xử lý ở cấp độ kho mã tốt hơn. Ngoài ra, mô hình còn cung cấp hỗ trợ mạnh mẽ cho mã hóa đại lý trên các nền tảng như Qwen Code, CLINE, và được thiết kế với định dạng gọi hàm chuyên dụng."
-  },
-  "Qwen/Qwen3-Coder-480B-A35B-Instruct": {
-    "description": "Qwen3-Coder-480B-A35B-Instruct được phát hành bởi Alibaba, và cho đến nay là mô hình mã có năng lực agentic mạnh nhất. Đây là một mô hình Mixture-of-Experts (MoE) với tổng cộng 480 tỷ tham số và 35 tỷ tham số kích hoạt, đạt được sự cân bằng giữa hiệu quả và hiệu năng. Mô hình hỗ trợ trực tiếp độ dài ngữ cảnh 256K (khoảng 260.000) token và có thể mở rộng tới 1 triệu token thông qua các phương pháp ngoại suy như YaRN, cho phép xử lý kho mã lớn và các nhiệm vụ lập trình phức tạp. Qwen3-Coder được thiết kế cho quy trình làm việc mã hóa theo kiểu tác nhân (agentic): không chỉ sinh mã mà còn có thể tương tác tự chủ với công cụ và môi trường phát triển để giải quyết các vấn đề lập trình phức tạp. Trên nhiều bài benchmark về mã hóa và các nhiệm vụ tác nhân, mô hình đạt vị trí hàng đầu trong các mô hình mã nguồn mở, với hiệu năng có thể sánh ngang các mô hình dẫn đầu như Claude Sonnet 4."
-=======
     "description": "Qwen3-Coder-30B-A3B-Instruct là một mô hình mã trong dòng Qwen3 được phát triển bởi đội ngũ Tongyi Qianwen của Alibaba. Là một mô hình được tinh giản và tối ưu hóa, nó tập trung nâng cao khả năng xử lý mã nguồn trong khi vẫn duy trì hiệu năng và hiệu suất cao. Mô hình này thể hiện ưu thế hiệu năng nổi bật so với các mô hình mã nguồn mở trong các tác vụ phức tạp như lập trình tác nhân (Agentic Coding), tự động hóa thao tác trình duyệt và gọi công cụ. Nó hỗ trợ ngữ cảnh dài 256K token một cách nguyên bản và có thể mở rộng tới 1M token, giúp hiểu và xử lý ở mức độ toàn bộ kho mã tốt hơn. Ngoài ra, mô hình còn cung cấp hỗ trợ lập trình tác nhân mạnh mẽ cho các nền tảng như Qwen Code, CLINE và được thiết kế với định dạng gọi hàm chuyên biệt."
   },
   "Qwen/Qwen3-Coder-480B-A35B-Instruct": {
     "description": "Qwen3-Coder-480B-A35B-Instruct là mô hình mã do Alibaba phát hành, được đánh giá là có khả năng tác nhân (agentic) mạnh mẽ nhất tính đến nay. Đây là một mô hình chuyên gia hỗn hợp (Mixture of Experts, MoE) với tổng cộng 480 tỷ tham số và 35 tỷ tham số kích hoạt, cân bằng giữa hiệu suất và hiệu quả. Mô hình này hỗ trợ ngữ cảnh gốc dài 256K (khoảng 260 nghìn) token và có thể được mở rộng tới 1 triệu token thông qua các phương pháp ngoại suy như YaRN, giúp nó xử lý các kho mã quy mô lớn và các nhiệm vụ lập trình phức tạp. Qwen3-Coder được thiết kế cho quy trình làm việc lập trình theo mô hình tác nhân, không chỉ sinh mã mà còn có khả năng tương tác tự chủ với các công cụ và môi trường phát triển để giải quyết những vấn đề lập trình phức tạp. Trong nhiều bộ đánh giá chuẩn về mã nguồn và nhiệm vụ tác nhân, mô hình này đạt thứ hạng dẫn đầu trong các mô hình mã nguồn mở, với hiệu năng có thể sánh ngang các mô hình hàng đầu như Claude Sonnet 4."
->>>>>>> 8d479074
   },
   "Qwen2-72B-Instruct": {
     "description": "Qwen2 là dòng mô hình mới nhất của Qwen, hỗ trợ ngữ cảnh 128k, so với các mô hình mã nguồn mở tốt nhất hiện tại, Qwen2-72B vượt trội hơn hẳn trong nhiều khả năng như hiểu ngôn ngữ tự nhiên, kiến thức, mã, toán học và đa ngôn ngữ."
@@ -1124,11 +1113,7 @@
     "description": "FLUX.1 [dev] là mô hình tinh luyện mã nguồn mở dành cho ứng dụng phi thương mại. FLUX.1 [dev] duy trì chất lượng hình ảnh và khả năng tuân thủ chỉ dẫn gần tương đương phiên bản chuyên nghiệp FLUX, đồng thời có hiệu suất vận hành cao hơn. So với mô hình chuẩn cùng kích thước, nó sử dụng tài nguyên hiệu quả hơn."
   },
   "flux-kontext-max": {
-<<<<<<< HEAD
-    "description": "Công nghệ tạo và chỉnh sửa hình ảnh theo ngữ cảnh tiên tiến nhất — kết hợp văn bản và hình ảnh để mang lại kết quả chính xác, mạch lạc."
-=======
     "description": "Tạo và chỉnh sửa hình ảnh theo ngữ cảnh tiên tiến nhất — kết hợp văn bản và hình ảnh để có kết quả chính xác, mạch lạc."
->>>>>>> 8d479074
   },
   "flux-kontext-pro": {
     "description": "Tạo và chỉnh sửa hình ảnh theo ngữ cảnh tiên tiến nhất — kết hợp văn bản và hình ảnh để đạt được kết quả chính xác, mạch lạc."
@@ -1140,15 +1125,6 @@
     "description": "Mô hình FLUX.1-merged kết hợp các đặc tính sâu sắc được khám phá trong giai đoạn phát triển của \"DEV\" và ưu thế thực thi nhanh của \"Schnell\". Qua đó, FLUX.1-merged không chỉ nâng cao giới hạn hiệu suất mà còn mở rộng phạm vi ứng dụng."
   },
   "flux-pro": {
-<<<<<<< HEAD
-    "description": "Mô hình tạo ảnh AI thương mại hàng đầu — chất lượng hình ảnh vô song và độ đa dạng cao của các kết quả đầu ra."
-  },
-  "flux-pro-1.1": {
-    "description": "Mô hình tạo ảnh AI chuyên nghiệp phiên bản nâng cấp — cung cấp chất lượng hình ảnh xuất sắc và khả năng tuân thủ chính xác các gợi ý."
-  },
-  "flux-pro-1.1-ultra": {
-    "description": "Tạo ảnh AI độ phân giải siêu cao — hỗ trợ xuất hình 4 megapixel, tạo ảnh siêu sắc nét trong vòng 10 giây."
-=======
     "description": "Mô hình tạo ảnh AI thương mại hàng đầu — chất lượng hình ảnh vô song và độ đa dạng đầu ra vượt trội."
   },
   "flux-pro-1.1": {
@@ -1156,7 +1132,6 @@
   },
   "flux-pro-1.1-ultra": {
     "description": "Tạo ảnh AI độ phân giải cực cao — hỗ trợ xuất ảnh 4 megapixel, tạo ảnh siêu nét trong vòng 10 giây."
->>>>>>> 8d479074
   },
   "flux-pro/kontext": {
     "description": "FLUX.1 Kontext [pro] có khả năng xử lý văn bản và hình ảnh tham khảo làm đầu vào, thực hiện chỉnh sửa cục bộ có mục tiêu và biến đổi cảnh tổng thể phức tạp một cách liền mạch."
@@ -1348,11 +1323,7 @@
     "description": "Phiên bản tốc độ cao của GLM-4.5, vừa mạnh mẽ về hiệu suất, vừa đạt tốc độ tạo 100 token/giây."
   },
   "glm-4.5v": {
-<<<<<<< HEAD
-    "description": "Zhipu thế hệ mới dựa trên kiến trúc MOE, là một mô hình suy luận thị giác với tổng số tham số 106B và 12B tham số kích hoạt, đã đạt SOTA trên nhiều bài kiểm tra chuẩn so với các mô hình đa phương thức mã nguồn mở cùng cấp trên toàn cầu, bao gồm các nhiệm vụ phổ biến như hiểu ảnh, video, tài liệu và giao diện người dùng (GUI)."
-=======
     "description": "Mô hình suy luận thị giác thế hệ mới của Zhipu dựa trên kiến trúc MOE, với tổng số tham số 106B và 12B tham số kích hoạt, đạt SOTA trong số các mô hình đa phương thức mã nguồn mở cùng cấp trên toàn cầu trên nhiều bộ đánh giá, bao gồm các nhiệm vụ phổ biến như hiểu ảnh, video, tài liệu và giao diện người dùng (GUI)."
->>>>>>> 8d479074
   },
   "glm-4v": {
     "description": "GLM-4V cung cấp khả năng hiểu và suy luận hình ảnh mạnh mẽ, hỗ trợ nhiều nhiệm vụ hình ảnh."
@@ -1493,11 +1464,7 @@
     "description": "GPT-4.1 mini cung cấp sự cân bằng giữa trí tuệ, tốc độ và chi phí, khiến nó trở thành mô hình hấp dẫn cho nhiều trường hợp sử dụng."
   },
   "gpt-4.5-preview": {
-<<<<<<< HEAD
-    "description": "GPT-4.5-preview là mô hình tổng quát mới nhất, sở hữu kiến thức thế giới sâu rộng và khả năng hiểu ý định người dùng tốt hơn, mạnh trong các nhiệm vụ sáng tạo và lập kế hoạch. Mô hình này có kiến thức cập nhật đến tháng 10 năm 2023."
-=======
     "description": "GPT-4.5-preview là mô hình tổng quát mới nhất, sở hữu kiến thức toàn cầu sâu rộng và khả năng hiểu ý định người dùng tốt hơn, mạnh trong các nhiệm vụ sáng tạo và trong việc lập kế hoạch cho các tác nhân. Kiến thức của mô hình được cập nhật đến tháng 10 năm 2023."
->>>>>>> 8d479074
   },
   "gpt-4o": {
     "description": "ChatGPT-4o là một mô hình động, được cập nhật theo thời gian thực để giữ phiên bản mới nhất. Nó kết hợp khả năng hiểu và sinh ngôn ngữ mạnh mẽ, phù hợp cho các ứng dụng quy mô lớn, bao gồm dịch vụ khách hàng, giáo dục và hỗ trợ kỹ thuật."
@@ -1701,27 +1668,16 @@
     "description": "Mô hình tạo hình ảnh với chất lượng tinh tế, hỗ trợ tạo hình ảnh từ văn bản và thiết lập phong cách hình ảnh."
   },
   "imagen-4.0-fast-generate-001": {
-<<<<<<< HEAD
-    "description": "Imagen thế hệ thứ 4 — phiên bản nhanh của dòng mô hình chuyển văn bản thành hình ảnh"
-  },
-  "imagen-4.0-generate-001": {
-    "description": "Dòng mô hình Imagen thế hệ thứ 4 tạo hình ảnh từ văn bản"
-=======
     "description": "Imagen — dòng mô hình tạo ảnh từ văn bản thế hệ thứ 4, phiên bản nhanh."
   },
   "imagen-4.0-generate-001": {
     "description": "Dòng mô hình Imagen thế hệ thứ tư chuyển văn bản thành hình ảnh"
->>>>>>> 8d479074
   },
   "imagen-4.0-generate-preview-06-06": {
     "description": "Dòng mô hình chuyển đổi văn bản thành hình ảnh thế hệ thứ 4 của Imagen"
   },
   "imagen-4.0-ultra-generate-001": {
-<<<<<<< HEAD
-    "description": "Imagen thế hệ thứ 4 — phiên bản Ultra của dòng mô hình chuyển văn bản thành hình ảnh"
-=======
     "description": "Imagen thế hệ thứ 4, dòng mô hình chuyển văn bản sang hình ảnh — phiên bản Ultra"
->>>>>>> 8d479074
   },
   "imagen-4.0-ultra-generate-preview-06-06": {
     "description": "Phiên bản Ultra của dòng mô hình chuyển đổi văn bản thành hình ảnh thế hệ thứ 4 của Imagen"
@@ -1763,11 +1719,7 @@
     "description": "kimi-k2 là mô hình cơ sở kiến trúc MoE với khả năng mã hóa và Agent cực mạnh, tổng số tham số 1T, tham số kích hoạt 32B. Trong các bài kiểm tra hiệu năng chuẩn về suy luận kiến thức chung, lập trình, toán học, Agent và các lĩnh vực chính khác, mô hình K2 vượt trội hơn các mô hình mã nguồn mở phổ biến khác."
   },
   "kimi-k2-turbo-preview": {
-<<<<<<< HEAD
-    "description": "kimi-k2 là một mô hình nền tảng theo kiến trúc MoE với khả năng xử lý mã và Agent vượt trội, tổng số tham số 1T, số tham số kích hoạt 32B. Trong các bài kiểm tra chuẩn về hiệu năng ở các hạng mục chính như suy luận kiến thức chung, lập trình, toán học và Agent, mô hình K2 cho hiệu năng vượt trội so với các mô hình mã nguồn mở phổ biến khác."
-=======
     "description": "kimi-k2 là một mô hình nền tảng kiến trúc MoE với khả năng xử lý mã và Agent rất mạnh, tổng số tham số 1T, tham số kích hoạt 32B. Trong các bài kiểm tra chuẩn về hiệu năng ở các hạng mục chính như suy luận kiến thức tổng quát, lập trình, toán học và Agent, mô hình K2 cho hiệu năng vượt trội so với các mô hình mã nguồn mở phổ biến khác."
->>>>>>> 8d479074
   },
   "kimi-latest": {
     "description": "Sản phẩm trợ lý thông minh Kimi sử dụng mô hình lớn Kimi mới nhất, có thể chứa các tính năng chưa ổn định. Hỗ trợ hiểu hình ảnh, đồng thời tự động chọn mô hình 8k/32k/128k làm mô hình tính phí dựa trên độ dài ngữ cảnh yêu cầu."
@@ -1854,11 +1806,7 @@
     "description": "LLaVA là mô hình đa phương thức kết hợp bộ mã hóa hình ảnh và Vicuna, phục vụ cho việc hiểu biết mạnh mẽ về hình ảnh và ngôn ngữ."
   },
   "magistral-medium-latest": {
-<<<<<<< HEAD
-    "description": "Magistral Medium 1.1 là một mô hình suy luận tiên tiến do Mistral AI phát hành vào tháng 7 năm 2025."
-=======
     "description": "Magistral Medium 1.1 là một mô hình suy luận tiên tiến do Mistral AI ra mắt vào tháng 7 năm 2025."
->>>>>>> 8d479074
   },
   "mathstral": {
     "description": "MathΣtral được thiết kế cho nghiên cứu khoa học và suy luận toán học, cung cấp khả năng tính toán hiệu quả và giải thích kết quả."
@@ -2191,11 +2139,7 @@
     "description": "o1-mini là một mô hình suy diễn nhanh chóng và tiết kiệm chi phí, được thiết kế cho các ứng dụng lập trình, toán học và khoa học. Mô hình này có ngữ cảnh 128K và thời điểm cắt kiến thức vào tháng 10 năm 2023."
   },
   "o1-preview": {
-<<<<<<< HEAD
-    "description": "Tập trung vào suy luận nâng cao và giải quyết các vấn đề phức tạp, bao gồm các nhiệm vụ toán học và khoa học. Rất phù hợp cho các ứng dụng cần hiểu biết ngữ cảnh sâu và quy trình làm việc tự chủ."
-=======
     "description": "Tập trung vào suy luận nâng cao và giải quyết các vấn đề phức tạp, bao gồm các bài toán và nhiệm vụ khoa học. Rất phù hợp cho những ứng dụng cần khả năng hiểu biết ngữ cảnh sâu sắc và quy trình làm việc tự chủ."
->>>>>>> 8d479074
   },
   "o1-pro": {
     "description": "Dòng mô hình o1 được huấn luyện qua học tăng cường, có khả năng suy nghĩ trước khi trả lời và thực hiện các nhiệm vụ suy luận phức tạp. Mô hình o1-pro sử dụng nhiều tài nguyên tính toán hơn để suy nghĩ sâu hơn, từ đó liên tục cung cấp câu trả lời chất lượng cao hơn."
@@ -2315,15 +2259,6 @@
     "description": "Mô hình mã Qwen."
   },
   "qwen-flash": {
-<<<<<<< HEAD
-    "description": "Dòng Tongyi Qianwen (Qwen-Flash) có tốc độ nhanh nhất và chi phí rất thấp, phù hợp cho các tác vụ đơn giản."
-  },
-  "qwen-image": {
-    "description": "Qwen-Image là một mô hình tạo ảnh đa năng, hỗ trợ nhiều phong cách nghệ thuật, đặc biệt giỏi trong việc kết xuất văn bản phức tạp, nhất là văn bản tiếng Trung và tiếng Anh. Mô hình hỗ trợ bố cục nhiều dòng, sinh văn bản ở cấp đoạn và khắc họa chi tiết ở mức độ tinh vi, cho phép thực hiện các thiết kế bố cục kết hợp phức tạp giữa hình ảnh và văn bản."
-  },
-  "qwen-image-edit": {
-    "description": "Mô hình chỉnh sửa ảnh chuyên nghiệp do nhóm Qwen phát hành, hỗ trợ chỉnh sửa ngữ nghĩa và chỉnh sửa bề ngoài, có thể chỉnh sửa chính xác văn bản tiếng Trung và tiếng Anh, thực hiện chuyển đổi phong cách, xoay đối tượng và các thao tác chỉnh sửa ảnh chất lượng cao khác."
-=======
     "description": "Các mô hình thuộc dòng 通义千问 có tốc độ nhanh nhất và chi phí rất thấp, phù hợp cho các nhiệm vụ đơn giản."
   },
   "qwen-image": {
@@ -2331,7 +2266,6 @@
   },
   "qwen-image-edit": {
     "description": "Mô hình chỉnh sửa hình ảnh chuyên nghiệp do nhóm Qwen phát hành, hỗ trợ chỉnh sửa ngữ nghĩa và chỉnh sửa ngoại hình, có thể chỉnh sửa chính xác văn bản tiếng Trung và tiếng Anh, thực hiện chuyển đổi phong cách, xoay đối tượng và các chỉnh sửa hình ảnh chất lượng cao khác."
->>>>>>> 8d479074
   },
   "qwen-long": {
     "description": "Mô hình ngôn ngữ quy mô lớn Qwen, hỗ trợ ngữ cảnh văn bản dài và chức năng đối thoại dựa trên tài liệu dài, nhiều tài liệu."
@@ -2358,11 +2292,7 @@
     "description": "Mô hình ngôn ngữ quy mô lớn Qwen phiên bản nâng cao, hỗ trợ đầu vào bằng tiếng Trung, tiếng Anh và nhiều ngôn ngữ khác."
   },
   "qwen-turbo": {
-<<<<<<< HEAD
-    "description": "通义千问 Turbo 将不再更新，建议替换为通义千问 Flash。通义千问为超大规模语言模型，支持中文、英文等多种语言的输入。"
-=======
     "description": "通义千问 Turbo 将不再更新，建议替换为通义千问 Flash。通义千问是一款超大规模的语言模型，支持中文、英文及其他语言的输入。"
->>>>>>> 8d479074
   },
   "qwen-vl-chat-v1": {
     "description": "Mô hình Qwen VL hỗ trợ các phương thức tương tác linh hoạt, bao gồm nhiều hình ảnh, nhiều vòng hỏi đáp, sáng tạo, v.v."
@@ -2680,21 +2610,13 @@
     "description": "Mô hình tạo hình ảnh thế hệ mới của Step Star, tập trung vào tác vụ tạo hình ảnh, có thể tạo ra hình ảnh chất lượng cao dựa trên mô tả văn bản do người dùng cung cấp. Mô hình mới tạo ra hình ảnh có cảm giác thực hơn, khả năng tạo chữ tiếng Trung và tiếng Anh mạnh hơn."
   },
   "step-3": {
-<<<<<<< HEAD
-    "description": "Mô hình này sở hữu khả năng nhận thức thị giác mạnh mẽ và năng lực suy luận phức tạp. Có thể hoàn thành một cách chính xác việc hiểu các kiến thức phức tạp liên ngành, phân tích chéo giữa dữ liệu toán học và thông tin thị giác, cũng như xử lý các bài toán phân tích thị giác trong đời sống hàng ngày."
-=======
     "description": "Mô hình này có khả năng nhận thức thị giác mạnh mẽ và suy luận phức tạp. Có thể chính xác hoàn thành việc hiểu các kiến thức phức tạp liên ngành, phân tích chéo giữa thông tin toán học và thông tin thị giác, cũng như xử lý các vấn đề phân tích hình ảnh trong đời sống hàng ngày."
->>>>>>> 8d479074
   },
   "step-r1-v-mini": {
     "description": "Mô hình này là một mô hình suy luận lớn với khả năng hiểu hình ảnh mạnh mẽ, có thể xử lý thông tin hình ảnh và văn bản, và xuất ra nội dung văn bản sau khi suy nghĩ sâu. Mô hình này thể hiện xuất sắc trong lĩnh vực suy luận hình ảnh, đồng thời có khả năng toán học, mã và suy luận văn bản hàng đầu. Độ dài ngữ cảnh là 100k."
   },
   "stepfun-ai/step3": {
-<<<<<<< HEAD
-    "description": "Step3 là mô hình suy luận đa phương thức tiên tiến do StepFun (阶跃星辰) phát hành, được xây dựng trên kiến trúc Mixture of Experts (MoE) với tổng 321 tỷ tham số và 38 tỷ tham số kích hoạt. Mô hình có thiết kế end-to-end nhằm tối thiểu hóa chi phí giải mã, đồng thời cung cấp hiệu suất hàng đầu trong suy luận thị giác-ngôn ngữ. Nhờ sự phối hợp giữa cơ chế chú ý phân rã ma trận đa (MFA) và tách rời chú ý-FFN (AFD), Step3 duy trì hiệu quả xuất sắc trên cả các bộ gia tốc cao cấp lẫn các thiết bị tăng tốc cấp thấp. Trong giai đoạn tiền huấn luyện, Step3 đã xử lý hơn 20T token văn bản và 4T token hỗn hợp văn bản-hình ảnh, phủ hơn mười ngôn ngữ. Mô hình đạt mức dẫn đầu trong các benchmark về toán học, lập trình và đa phương thức so với các mô hình mã nguồn mở."
-=======
     "description": "Step3 là mô hình suy luận đa mô thức tiên tiến được phát hành bởi 阶跃星辰 (StepFun). Mô hình này được xây dựng trên kiến trúc Mixture-of-Experts (MoE) với 321B tham số tổng và 38B tham số kích hoạt. Thiết kế đầu-cuối (end-to-end) nhằm tối thiểu hóa chi phí giải mã, đồng thời cung cấp hiệu năng hàng đầu trong suy luận thị giác-ngôn ngữ. Thông qua thiết kế phối hợp giữa Multi-Matrix Factorized Attention (MFA) và Attention-FFN Decoupling (AFD), Step3 duy trì hiệu suất vượt trội trên cả bộ tăng tốc cao cấp và các thiết bị tăng tốc cấp thấp. Trong giai đoạn tiền huấn luyện, Step3 đã xử lý hơn 20T token văn bản và 4T token hỗn hợp ảnh-văn bản, bao phủ hơn mười ngôn ngữ. Mô hình này đã đạt vị thế dẫn đầu trong các benchmark mã nguồn mở ở nhiều lĩnh vực, bao gồm toán học, mã (code) và các nhiệm vụ đa mô thức."
->>>>>>> 8d479074
   },
   "taichu_llm": {
     "description": "Mô hình ngôn ngữ lớn Taichu có khả năng hiểu ngôn ngữ mạnh mẽ và các khả năng như sáng tạo văn bản, trả lời câu hỏi kiến thức, lập trình mã, tính toán toán học, suy luận logic, phân tích cảm xúc, tóm tắt văn bản. Đổi mới kết hợp giữa đào tạo trước với dữ liệu phong phú từ nhiều nguồn, thông qua việc liên tục cải tiến công nghệ thuật toán và hấp thụ kiến thức mới từ dữ liệu văn bản khổng lồ, giúp mô hình ngày càng hoàn thiện. Cung cấp thông tin và dịch vụ tiện lợi hơn cho người dùng cùng trải nghiệm thông minh hơn."
@@ -2844,10 +2766,6 @@
     "description": "GLM-4.5-Air là mô hình nền tảng dành cho ứng dụng tác nhân thông minh, sử dụng kiến trúc chuyên gia hỗn hợp (Mixture-of-Experts). Được tối ưu sâu trong các lĩnh vực gọi công cụ, duyệt web, kỹ thuật phần mềm và lập trình front-end, hỗ trợ tích hợp liền mạch vào các tác nhân mã như Claude Code, Roo Code. GLM-4.5 sử dụng chế độ suy luận hỗn hợp, thích ứng với nhiều kịch bản ứng dụng như suy luận phức tạp và sử dụng hàng ngày."
   },
   "zai-org/GLM-4.5V": {
-<<<<<<< HEAD
-    "description": "GLM-4.5V là thế hệ mô hình ngôn ngữ thị giác (VLM) mới nhất do Zhipu AI (智谱 AI) phát hành. Mô hình này được xây dựng trên nền tảng mô hình văn bản hàng đầu GLM-4.5-Air với tổng số 106 tỷ tham số và 12 tỷ tham số kích hoạt, sử dụng kiến trúc chuyên gia hỗn hợp (MoE), nhằm đạt hiệu năng xuất sắc với chi phí suy luận thấp hơn. Về mặt kỹ thuật, GLM-4.5V tiếp nối hướng phát triển của GLM-4.1V-Thinking và giới thiệu các cải tiến như mã hóa vị trí xoay 3 chiều (3D-RoPE), đáng kể nâng cao khả năng nhận thức và suy luận về mối quan hệ không gian 3D. Thông qua tối ưu hóa ở các giai đoạn tiền huấn luyện, tinh chỉnh giám sát và học tăng cường, mô hình có khả năng xử lý nhiều dạng nội dung thị giác như hình ảnh, video và tài liệu dài, và đã đạt vị trí hàng đầu trong số các mô hình mã nguồn mở cùng cấp trên 41 bộ chuẩn đa phương thức công khai. Ngoài ra, mô hình còn bổ sung công tắc 'chế độ tư duy', cho phép người dùng linh hoạt lựa chọn giữa phản hồi nhanh và suy luận sâu để cân bằng hiệu quả và chất lượng."
-=======
     "description": "GLM-4.5V là thế hệ mô hình ngôn ngữ thị giác (VLM) mới nhất được phát hành bởi Zhipu AI. Mô hình này được xây dựng trên cơ sở mô hình văn bản chủ lực GLM-4.5-Air với tổng 106 tỷ tham số và 12 tỷ tham số kích hoạt, sử dụng kiến trúc chuyên gia hỗn hợp (Mixture of Experts - MoE), nhằm đạt hiệu năng xuất sắc với chi phí suy luận thấp hơn. Về mặt kỹ thuật, GLM-4.5V tiếp nối hướng phát triển của GLM-4.1V-Thinking và giới thiệu các đổi mới như mã hóa vị trí xoay ba chiều (3D-RoPE), đáng kể nâng cao khả năng nhận thức và suy luận về các mối quan hệ trong không gian 3D. Thông qua tối ưu hóa ở các giai đoạn tiền huấn luyện, tinh chỉnh có giám sát và học tăng cường, mô hình có khả năng xử lý nhiều dạng nội dung thị giác như hình ảnh, video và tài liệu dài, và đã đạt vị trí hàng đầu trong số các mô hình mã nguồn mở cùng cấp trên 41 bộ đánh giá đa phương thức công khai. Ngoài ra, mô hình còn bổ sung công tắc “chế độ tư duy”, cho phép người dùng linh hoạt lựa chọn giữa phản hồi nhanh và suy luận sâu để cân bằng hiệu quả và chất lượng."
->>>>>>> 8d479074
   }
 }