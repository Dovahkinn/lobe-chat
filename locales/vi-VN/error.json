{
  "clerkAuth": {
    "loginSuccess": {
      "action": "Tiếp tục cuộc trò chuyện",
      "desc": "{{greeting}}, rất vui được tiếp tục phục vụ bạn. Hãy tiếp tục cuộc trò chuyện chúng ta vừa mới bắt đầu nhé",
      "title": "Chào mừng trở lại, {{nickName}}"
    }
  },
  "error": {
    "backHome": "Quay về Trang chủ",
    "desc": "Hãy thử lại sau, hoặc quay về thế giới đã biết",
    "retry": "Thử lại",
    "title": "Trang gặp một chút vấn đề.."
  },
  "fetchError": {
    "detail": "Chi tiết lỗi",
    "title": "Yêu cầu thất bại"
  },
  "import": {
    "importConfigFile": {
      "description": "Lý do lỗi: {{reason}}",
      "title": "Nhập khẩu thất bại"
    },
    "incompatible": {
      "description": "Tệp này được xuất từ phiên bản cao hơn, vui lòng thử nâng cấp lên phiên bản mới nhất trước khi nhập lại",
      "title": "Ứng dụng hiện tại không hỗ trợ nhập tệp này"
    }
  },
  "loginRequired": {
    "desc": "Sẽ tự động chuyển hướng đến trang đăng nhập",
    "title": "Vui lòng đăng nhập để sử dụng tính năng này"
  },
  "notFound": {
    "backHome": "Quay về Trang chủ",
    "check": "Vui lòng kiểm tra xem URL của bạn có đúng không",
    "desc": "Chúng tôi không thể tìm thấy trang bạn đang tìm kiếm",
    "title": "Bước vào vùng đất chưa biết?"
  },
  "pluginSettings": {
    "desc": "Hoàn thành cấu hình sau để bắt đầu sử dụng plugin này",
    "title": "Cấu hình Plugin {{name}}"
  },
  "response": {
    "400": "Xin lỗi, máy chủ không hiểu yêu cầu của bạn, vui lòng xác nhận tham số yêu cầu của bạn có đúng không",
    "401": "Xin lỗi, máy chủ từ chối yêu cầu của bạn, có thể do quyền hạn của bạn không đủ hoặc không cung cấp xác thực danh tính hợp lệ",
    "403": "Xin lỗi, máy chủ từ chối yêu cầu của bạn, bạn không có quyền truy cập nội dung này",
    "404": "Xin lỗi, máy chủ không tìm thấy trang hoặc tài nguyên bạn yêu cầu, vui lòng xác nhận URL của bạn có đúng không",
    "405": "Xin lỗi, máy chủ không hỗ trợ phương thức yêu cầu bạn đang sử dụng, vui lòng xác nhận phương thức yêu cầu của bạn có đúng không",
    "406": "Xin lỗi, máy chủ không thể hoàn thành yêu cầu dựa trên đặc tính nội dung bạn yêu cầu",
    "407": "Xin lỗi, bạn cần xác thực proxy trước khi tiếp tục yêu cầu này",
    "408": "Xin lỗi, máy chủ đã vượt quá thời gian chờ khi đang chờ đợi yêu cầu, vui lòng kiểm tra kết nối mạng của bạn và thử lại",
    "409": "Xin lỗi, yêu cầu gặp xung đột và không thể xử lý, có thể do trạng thái tài nguyên không tương thích với yêu cầu",
    "410": "Xin lỗi, tài nguyên bạn yêu cầu đã bị xóa vĩnh viễn và không thể tìm thấy",
    "411": "Xin lỗi, máy chủ không thể xử lý yêu cầu không chứa độ dài nội dung hợp lệ",
    "412": "Xin lỗi, yêu cầu của bạn không đáp ứng điều kiện của máy chủ và không thể hoàn thành",
    "413": "Xin lỗi, lượng dữ liệu yêu cầu của bạn quá lớn, máy chủ không thể xử lý",
    "414": "Xin lỗi, URI của yêu cầu của bạn quá dài, máy chủ không thể xử lý",
    "415": "Xin lỗi, máy chủ không thể xử lý định dạng phương tiện đi kèm với yêu cầu",
    "416": "Xin lỗi, máy chủ không thể đáp ứng phạm vi yêu cầu của bạn",
    "417": "Xin lỗi, máy chủ không thể đáp ứng giá trị kỳ vọng của bạn",
    "422": "Xin lỗi, định dạng yêu cầu của bạn đúng, nhưng do chứa lỗi ngữ nghĩa nên không thể phản hồi",
    "423": "Xin lỗi, tài nguyên bạn yêu cầu đã bị khóa",
    "424": "Xin lỗi, yêu cầu hiện tại không thể hoàn thành do yêu cầu trước đó thất bại",
    "426": "Xin lỗi, máy chủ yêu cầu bạn nâng cấp phiên bản giao thức của khách hàng lên cao hơn",
    "428": "Xin lỗi, máy chủ yêu cầu điều kiện tiên quyết, yêu cầu của bạn phải chứa tiêu đề điều kiện chính xác",
    "429": "Xin lỗi, yêu cầu của bạn quá nhiều, máy chủ hơi mệt, vui lòng thử lại sau",
    "431": "Xin lỗi, trường tiêu đề yêu cầu của bạn quá lớn, máy chủ không thể xử lý",
    "451": "Xin lỗi, do lý do pháp lý, máy chủ từ chối cung cấp tài nguyên này",
    "499": "Xin lỗi, yêu cầu của bạn đã bị gián đoạn một cách bất ngờ trong quá trình xử lý trên máy chủ, có thể do bạn đã hủy bỏ thao tác hoặc kết nối mạng không ổn định. Vui lòng kiểm tra tình trạng mạng và thử lại.",
    "500": "Xin lỗi, máy chủ có vẻ gặp một số khó khăn, tạm thời không thể hoàn thành yêu cầu của bạn, vui lòng thử lại sau",
    "501": "Xin lỗi, máy chủ chưa biết cách xử lý yêu cầu này, vui lòng xác nhận rằng thao tác của bạn là chính xác",
    "502": "Xin lỗi, máy chủ có vẻ lạc đường, tạm thời không thể cung cấp dịch vụ, vui lòng thử lại sau",
    "503": "Xin lỗi, máy chủ hiện không thể xử lý yêu cầu của bạn, có thể do quá tải hoặc đang bảo trì, vui lòng thử lại sau",
    "504": "Xin lỗi, máy chủ không đợi được phản hồi từ máy chủ upstream, vui lòng thử lại sau",
    "505": "Xin lỗi, máy chủ không hỗ trợ phiên bản HTTP bạn đang sử dụng, vui lòng cập nhật và thử lại",
    "506": "Xin lỗi, có vấn đề với cấu hình máy chủ, vui lòng liên hệ với quản trị viên để giải quyết",
    "507": "Xin lỗi, máy chủ không đủ dung lượng lưu trữ để xử lý yêu cầu của bạn, vui lòng thử lại sau",
    "509": "Xin lỗi, băng thông của máy chủ đã hết, vui lòng thử lại sau",
    "510": "Xin lỗi, máy chủ không hỗ trợ chức năng mở rộng được yêu cầu, vui lòng liên hệ với quản trị viên",
    "520": "Xin lỗi, máy chủ đã gặp phải một vấn đề bất ngờ, dẫn đến việc không thể hoàn thành yêu cầu của bạn. Vui lòng thử lại sau, chúng tôi đang nỗ lực khắc phục vấn đề này.",
    "522": "Xin lỗi, kết nối máy chủ đã hết thời gian chờ, không thể phản hồi yêu cầu của bạn kịp thời. Có thể do mạng không ổn định hoặc máy chủ tạm thời không thể truy cập. Vui lòng thử lại sau, chúng tôi đang nỗ lực phục hồi dịch vụ.",
    "524": "Xin lỗi, máy chủ đã hết thời gian chờ khi đang chờ phản hồi, có thể do phản hồi quá chậm, vui lòng thử lại sau.",
    "AgentRuntimeError": "Lobe mô hình ngôn ngữ thực thi gặp lỗi, vui lòng kiểm tra và thử lại dựa trên thông tin dưới đây",
    "ConnectionCheckFailed": "Yêu cầu trả về trống, xin kiểm tra xem địa chỉ API proxy có đang thiếu `/v1` ở cuối không",
    "CreateMessageError": "Xin lỗi, tin nhắn không thể được gửi đi bình thường, vui lòng sao chép nội dung và gửi lại, tin nhắn này sẽ không được lưu lại sau khi làm mới trang.",
    "ExceededContextWindow": "Nội dung yêu cầu hiện tại vượt quá độ dài mà mô hình có thể xử lý, vui lòng giảm khối lượng nội dung và thử lại",
    "FreePlanLimit": "Hiện tại bạn đang sử dụng tài khoản miễn phí, không thể sử dụng tính năng này. Vui lòng nâng cấp lên gói trả phí để tiếp tục sử dụng.",
    "GoogleAIBlockReason": {
<<<<<<< HEAD
      "BLOCKLIST": "Nội dung của bạn chứa từ ngữ bị cấm. Vui lòng kiểm tra và chỉnh sửa đầu vào rồi thử lại.",
      "IMAGE_SAFETY": "Nội dung hình ảnh được tạo đã bị chặn vì lý do an toàn. Vui lòng thử chỉnh sửa yêu cầu tạo ảnh của bạn。",
      "LANGUAGE": "Ngôn ngữ bạn sử dụng hiện chưa được hỗ trợ. Vui lòng thử dùng tiếng Anh hoặc một ngôn ngữ khác được hỗ trợ.",
      "OTHER": "Nội dung bị chặn vì lý do không rõ. Vui lòng thử diễn đạt lại yêu cầu của bạn.",
      "PROHIBITED_CONTENT": "Yêu cầu của bạn có thể chứa nội dung bị cấm. Vui lòng điều chỉnh yêu cầu để đảm bảo tuân thủ các quy định sử dụng.",
      "RECITATION": "Nội dung của bạn có thể bị chặn vì liên quan đến vấn đề bản quyền. Vui lòng thử dùng nội dung gốc hoặc diễn đạt lại yêu cầu.",
      "SAFETY": "Nội dung của bạn bị chặn theo chính sách an toàn. Vui lòng điều chỉnh yêu cầu, tránh chứa các nội dung có thể gây hại hoặc không phù hợp.",
      "SPII": "Nội dung của bạn có thể chứa thông tin cá nhân nhạy cảm. Để bảo vệ quyền riêng tư, vui lòng loại bỏ các thông tin nhạy cảm liên quan rồi thử lại.",
      "default": "Nội dung bị chặn: {{blockReason}}。Vui lòng điều chỉnh yêu cầu rồi thử lại。"
=======
      "BLOCKLIST": "Nội dung của bạn chứa các từ bị cấm. Vui lòng kiểm tra và chỉnh sửa nội dung rồi thử lại.",
      "IMAGE_SAFETY": "Nội dung hình ảnh được tạo đã bị chặn vì lý do an toàn. Vui lòng thử chỉnh sửa yêu cầu tạo ảnh.",
      "LANGUAGE": "Ngôn ngữ bạn đang sử dụng hiện chưa được hỗ trợ. Vui lòng thử dùng tiếng Anh hoặc ngôn ngữ khác được hỗ trợ để hỏi lại.",
      "OTHER": "Nội dung đã bị chặn vì lý do không rõ. Vui lòng thử diễn đạt lại yêu cầu.",
      "PROHIBITED_CONTENT": "Yêu cầu của bạn có thể chứa nội dung bị cấm. Vui lòng điều chỉnh yêu cầu để đảm bảo tuân thủ quy định sử dụng.",
      "RECITATION": "Nội dung của bạn có thể vi phạm bản quyền và đã bị chặn. Vui lòng thử sử dụng nội dung nguyên bản hoặc diễn đạt lại yêu cầu.",
      "SAFETY": "Nội dung của bạn đã bị chặn do chính sách an toàn. Vui lòng điều chỉnh yêu cầu, tránh chứa nội dung có thể gây hại hoặc không phù hợp.",
      "SPII": "Nội dung của bạn có thể chứa thông tin cá nhân nhạy cảm. Để bảo vệ quyền riêng tư, vui lòng loại bỏ các thông tin nhạy cảm rồi thử lại.",
      "default": "Nội dung bị chặn: {{blockReason}}. Vui lòng điều chỉnh yêu cầu rồi thử lại."
>>>>>>> 8d479074
    },
    "InsufficientQuota": "Xin lỗi, hạn mức của khóa này đã đạt giới hạn, vui lòng kiểm tra số dư tài khoản của bạn hoặc tăng hạn mức khóa trước khi thử lại",
    "InvalidAccessCode": "Mật khẩu truy cập không hợp lệ hoặc trống, vui lòng nhập mật khẩu truy cập đúng hoặc thêm Khóa API tùy chỉnh",
    "InvalidBedrockCredentials": "Xác thực Bedrock không thành công, vui lòng kiểm tra AccessKeyId/SecretAccessKey và thử lại",
    "InvalidClerkUser": "Xin lỗi, bạn chưa đăng nhập. Vui lòng đăng nhập hoặc đăng ký tài khoản trước khi tiếp tục.",
    "InvalidGithubToken": "Mã truy cập cá nhân Github không chính xác hoặc để trống, vui lòng kiểm tra lại Mã truy cập cá nhân Github và thử lại",
    "InvalidOllamaArgs": "Cấu hình Ollama không hợp lệ, vui lòng kiểm tra lại cấu hình Ollama và thử lại",
    "InvalidProviderAPIKey": "{{provider}} API Key không hợp lệ hoặc trống, vui lòng kiểm tra và thử lại",
    "InvalidVertexCredentials": "Xác thực Vertex không thành công, vui lòng kiểm tra lại thông tin xác thực và thử lại",
    "LocationNotSupportError": "Xin lỗi, vị trí của bạn không hỗ trợ dịch vụ mô hình này, có thể do hạn chế vùng miền hoặc dịch vụ chưa được mở. Vui lòng xác nhận xem vị trí hiện tại có hỗ trợ sử dụng dịch vụ này không, hoặc thử sử dụng thông tin vị trí khác.",
    "ModelNotFound": "Xin lỗi, không thể yêu cầu mô hình tương ứng, có thể mô hình không tồn tại hoặc không có quyền truy cập, vui lòng thay đổi API Key hoặc điều chỉnh quyền truy cập rồi thử lại",
    "NoOpenAIAPIKey": "Khóa API OpenAI trống, vui lòng thêm Khóa API OpenAI tùy chỉnh",
    "OllamaBizError": "Yêu cầu dịch vụ Ollama gặp lỗi, vui lòng kiểm tra thông tin dưới đây hoặc thử lại",
    "OllamaServiceUnavailable": "Dịch vụ Ollama không khả dụng, vui lòng kiểm tra xem Ollama có hoạt động bình thường không, hoặc xem xét cấu hình chéo đúng của Ollama",
    "PermissionDenied": "Xin lỗi, bạn không có quyền truy cập dịch vụ này, vui lòng kiểm tra xem khóa của bạn có quyền truy cập hay không",
    "PluginApiNotFound": "Xin lỗi, không có API nào trong tệp mô tả plugin, vui lòng kiểm tra phương thức yêu cầu của bạn có khớp với API mô tả plugin không",
    "PluginApiParamsError": "Xin lỗi, kiểm tra tham số đầu vào yêu cầu của plugin không thông qua, vui lòng kiểm tra tham số đầu vào có khớp với thông tin mô tả API không",
    "PluginFailToTransformArguments": "Xin lỗi, không thể chuyển đổi đối số của plugin, vui lòng thử tạo lại tin nhắn trợ giúp hoặc thay đổi mô hình AI có khả năng gọi Tools mạnh hơn và thử lại",
    "PluginGatewayError": "Xin lỗi, cổng plugin gặp lỗi, vui lòng kiểm tra cấu hình cổng plugin có đúng không",
    "PluginManifestInvalid": "Xin lỗi, kiểm tra mô tả plugin không thông qua, vui lòng kiểm tra định dạng mô tả có đúng không",
    "PluginManifestNotFound": "Xin lỗi, máy chủ không tìm thấy tệp mô tả plugin (manifest.json), vui lòng kiểm tra địa chỉ tệp mô tả plugin có đúng không",
    "PluginMarketIndexInvalid": "Xin lỗi, kiểm tra chỉ mục plugin không thông qua, vui lòng kiểm tra định dạng tệp chỉ mục có đúng không",
    "PluginMarketIndexNotFound": "Xin lỗi, máy chủ không tìm thấy chỉ mục plugin, vui lòng kiểm tra xem địa chỉ chỉ mục có đúng không",
    "PluginMetaInvalid": "Xin lỗi, kiểm tra thông tin cấu hình plugin không thông qua, vui lòng kiểm tra định dạng thông tin cấu hình có đúng không",
    "PluginMetaNotFound": "Xin lỗi, không tìm thấy thông tin cấu hình plugin trong chỉ mục",
    "PluginOpenApiInitError": "Xin lỗi, khởi tạo khách hàng OpenAPI thất bại, vui lòng kiểm tra thông tin cấu hình OpenAPI có đúng không",
    "PluginServerError": "Lỗi trả về từ máy chủ plugin, vui lòng kiểm tra tệp mô tả plugin, cấu hình plugin hoặc triển khai máy chủ theo thông tin lỗi dưới đây",
    "PluginSettingsInvalid": "Plugin cần phải được cấu hình đúng trước khi sử dụng, vui lòng kiểm tra cấu hình của bạn có đúng không",
    "ProviderBizError": "Yêu cầu dịch vụ {{provider}} gặp sự cố, vui lòng kiểm tra thông tin dưới đây hoặc thử lại",
    "QuotaLimitReached": "Xin lỗi, lượng Token hiện tại hoặc số lần yêu cầu đã đạt đến giới hạn quota của khóa này, vui lòng tăng quota của khóa hoặc thử lại sau.",
    "StreamChunkError": "Lỗi phân tích khối tin nhắn yêu cầu luồng, vui lòng kiểm tra xem API hiện tại có tuân thủ tiêu chuẩn hay không, hoặc liên hệ với nhà cung cấp API của bạn để được tư vấn.",
    "SubscriptionKeyMismatch": "Xin lỗi, do sự cố hệ thống tạm thời, lượng sử dụng đăng ký hiện tại đã không còn hiệu lực. Vui lòng nhấp vào nút bên dưới để khôi phục đăng ký hoặc gửi email cho chúng tôi để nhận hỗ trợ.",
    "SubscriptionPlanLimit": "Điểm đăng ký của bạn đã hết, không thể sử dụng tính năng này. Vui lòng nâng cấp lên gói cao hơn hoặc cấu hình API mô hình tùy chỉnh để tiếp tục sử dụng.",
    "SystemTimeNotMatchError": "Xin lỗi, thời gian hệ thống của bạn không khớp với máy chủ, vui lòng kiểm tra lại thời gian hệ thống của bạn và thử lại",
    "UnknownChatFetchError": "Xin lỗi, đã xảy ra lỗi yêu cầu không xác định. Vui lòng kiểm tra hoặc thử lại theo thông tin dưới đây."
  },
  "stt": {
    "responseError": "Yêu cầu dịch vụ thất bại, vui lòng kiểm tra cấu hình hoặc thử lại"
  },
  "testConnectionFailed": "Kiểm tra kết nối thất bại: {{error}}",
  "tts": {
    "responseError": "Yêu cầu dịch vụ thất bại, vui lòng kiểm tra cấu hình hoặc thử lại"
  },
  "unlock": {
    "addProxyUrl": "Thêm URL proxy OpenAI (tùy chọn)",
    "apiKey": {
      "description": "Nhập {{name}} API Key của bạn để bắt đầu phiên làm việc",
      "imageGenerationDescription": "Nhập khóa API {{name}} của bạn để bắt đầu tạo hình ảnh",
      "title": "Sử dụng {{name}} API Key tùy chỉnh"
    },
    "closeMessage": "Đóng thông báo",
    "confirm": "Xác nhận và thử lại",
    "oauth": {
      "description": "Quản trị viên đã mở tính năng xác thực đăng nhập thống nhất. Nhấn vào nút bên dưới để đăng nhập và mở khóa ứng dụng",
      "success": "Đăng nhập thành công",
      "title": "Đăng nhập tài khoản",
      "welcome": "Chào mừng bạn!"
    },
    "password": {
      "description": "Quản trị viên đã kích hoạt mã hóa ứng dụng. Nhập mật khẩu ứng dụng để mở khóa. Chỉ cần nhập mật khẩu một lần",
      "placeholder": "Nhập mật khẩu",
      "title": "Nhập mật khẩu để mở khóa ứng dụng"
    },
    "tabs": {
      "apiKey": "Khóa API tùy chỉnh",
      "password": "Mật khẩu"
    }
  },
  "upload": {
    "desc": "Chi tiết: {{detail}}",
    "fileOnlySupportInServerMode": "Chế độ triển khai hiện tại không hỗ trợ tải lên các tệp không phải hình ảnh. Nếu bạn muốn tải lên định dạng {{ext}}, vui lòng chuyển sang triển khai cơ sở dữ liệu trên máy chủ hoặc sử dụng dịch vụ {{cloud}}.",
    "networkError": "Vui lòng kiểm tra xem mạng của bạn có hoạt động bình thường không và kiểm tra cấu hình chia sẻ tệp giữa các miền có đúng không",
    "title": "Tải lên tệp thất bại, vui lòng kiểm tra kết nối mạng hoặc thử lại sau",
    "unknownError": "Lỗi: {{reason}}",
    "uploadFailed": "Tải tệp lên không thành công"
  }
}<|MERGE_RESOLUTION|>--- conflicted
+++ resolved
@@ -86,17 +86,6 @@
     "ExceededContextWindow": "Nội dung yêu cầu hiện tại vượt quá độ dài mà mô hình có thể xử lý, vui lòng giảm khối lượng nội dung và thử lại",
     "FreePlanLimit": "Hiện tại bạn đang sử dụng tài khoản miễn phí, không thể sử dụng tính năng này. Vui lòng nâng cấp lên gói trả phí để tiếp tục sử dụng.",
     "GoogleAIBlockReason": {
-<<<<<<< HEAD
-      "BLOCKLIST": "Nội dung của bạn chứa từ ngữ bị cấm. Vui lòng kiểm tra và chỉnh sửa đầu vào rồi thử lại.",
-      "IMAGE_SAFETY": "Nội dung hình ảnh được tạo đã bị chặn vì lý do an toàn. Vui lòng thử chỉnh sửa yêu cầu tạo ảnh của bạn。",
-      "LANGUAGE": "Ngôn ngữ bạn sử dụng hiện chưa được hỗ trợ. Vui lòng thử dùng tiếng Anh hoặc một ngôn ngữ khác được hỗ trợ.",
-      "OTHER": "Nội dung bị chặn vì lý do không rõ. Vui lòng thử diễn đạt lại yêu cầu của bạn.",
-      "PROHIBITED_CONTENT": "Yêu cầu của bạn có thể chứa nội dung bị cấm. Vui lòng điều chỉnh yêu cầu để đảm bảo tuân thủ các quy định sử dụng.",
-      "RECITATION": "Nội dung của bạn có thể bị chặn vì liên quan đến vấn đề bản quyền. Vui lòng thử dùng nội dung gốc hoặc diễn đạt lại yêu cầu.",
-      "SAFETY": "Nội dung của bạn bị chặn theo chính sách an toàn. Vui lòng điều chỉnh yêu cầu, tránh chứa các nội dung có thể gây hại hoặc không phù hợp.",
-      "SPII": "Nội dung của bạn có thể chứa thông tin cá nhân nhạy cảm. Để bảo vệ quyền riêng tư, vui lòng loại bỏ các thông tin nhạy cảm liên quan rồi thử lại.",
-      "default": "Nội dung bị chặn: {{blockReason}}。Vui lòng điều chỉnh yêu cầu rồi thử lại。"
-=======
       "BLOCKLIST": "Nội dung của bạn chứa các từ bị cấm. Vui lòng kiểm tra và chỉnh sửa nội dung rồi thử lại.",
       "IMAGE_SAFETY": "Nội dung hình ảnh được tạo đã bị chặn vì lý do an toàn. Vui lòng thử chỉnh sửa yêu cầu tạo ảnh.",
       "LANGUAGE": "Ngôn ngữ bạn đang sử dụng hiện chưa được hỗ trợ. Vui lòng thử dùng tiếng Anh hoặc ngôn ngữ khác được hỗ trợ để hỏi lại.",
@@ -106,7 +95,6 @@
       "SAFETY": "Nội dung của bạn đã bị chặn do chính sách an toàn. Vui lòng điều chỉnh yêu cầu, tránh chứa nội dung có thể gây hại hoặc không phù hợp.",
       "SPII": "Nội dung của bạn có thể chứa thông tin cá nhân nhạy cảm. Để bảo vệ quyền riêng tư, vui lòng loại bỏ các thông tin nhạy cảm rồi thử lại.",
       "default": "Nội dung bị chặn: {{blockReason}}. Vui lòng điều chỉnh yêu cầu rồi thử lại."
->>>>>>> 8d479074
     },
     "InsufficientQuota": "Xin lỗi, hạn mức của khóa này đã đạt giới hạn, vui lòng kiểm tra số dư tài khoản của bạn hoặc tăng hạn mức khóa trước khi thử lại",
     "InvalidAccessCode": "Mật khẩu truy cập không hợp lệ hoặc trống, vui lòng nhập mật khẩu truy cập đúng hoặc thêm Khóa API tùy chỉnh",
