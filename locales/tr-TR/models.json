--- conflicted
+++ resolved
@@ -333,11 +333,7 @@
     "description": "Qwen3-30B-A3B-Instruct-2507, Qwen3-30B-A3B'nin düşünme modu olmayan güncellenmiş bir versiyonudur. Bu, toplam 30,5 milyar parametre ve 3,3 milyar aktif parametreye sahip bir Hibrit Uzman (MoE) modelidir. Model, talimat takibi, mantıksal akıl yürütme, metin anlama, matematik, bilim, kodlama ve araç kullanımı gibi genel yeteneklerde önemli geliştirmeler içermektedir. Ayrıca, çok dilli uzun kuyruk bilgi kapsamı açısından kayda değer ilerlemeler kaydetmiş ve kullanıcıların öznel ve açık uçlu görevlerdeki tercihlerine daha iyi uyum sağlayarak daha faydalı yanıtlar ve daha yüksek kaliteli metinler üretebilmektedir. Buna ek olarak, modelin uzun metin anlama kapasitesi 256K'ya kadar artırılmıştır. Bu model yalnızca düşünme modu dışındadır ve çıktılarında `<think></think>` etiketleri oluşturmaz."
   },
   "Qwen/Qwen3-30B-A3B-Thinking-2507": {
-<<<<<<< HEAD
-    "description": "Qwen3-30B-A3B-Thinking-2507, Alibaba'nın Tongyi Qianwen ekibi tarafından yayımlanan Qwen3 serisinin en yeni düşünme modelidir. 30,5 milyar toplam parametre ve 3,3 milyar aktif parametreye sahip bir hibrit uzman (MoE) modeli olarak, karmaşık görevleri ele alma yeteneğini geliştirmeye odaklanır. Model, mantıksal çıkarım, matematik, bilim, programlama ve insan uzmanlığı gerektiren akademik kıyaslama testlerinde belirgin performans artışları gösterir. Ayrıca komutlara uyum, araç kullanımı, metin üretimi ve insan tercihleri ile hizalanma gibi genel yeteneklerinde de önemli iyileşmeler kaydetmiştir. Model, yerel olarak 256K uzun bağlam anlama desteğine sahiptir ve 1 milyona kadar tokene genişletilebilir. Bu sürüm, \"düşünme modu\" için özel olarak tasarlanmıştır; ayrıntılı adım adım akıl yürütme yoluyla son derece karmaşık görevleri çözmeyi amaçlar ve Agent tabanlı akıllı ajan yetenekleri de öne çıkar."
-=======
     "description": "Qwen3-30B-A3B-Thinking-2507, Alibaba'nın Tongyi Qianwen ekibi tarafından yayımlanan Qwen3 serisinin en yeni düşünme modelidir. Toplam 30,5 milyar parametreye ve 3,3 milyar aktif parametreye sahip bir melez uzman (MoE) modeli olarak karmaşık görevleri ele alma yeteneğini artırmaya odaklanır. Bu model mantıksal akıl yürütme, matematik, bilim, programlama ve insan uzmanlığı gerektiren akademik kıyaslama testlerinde belirgin performans artışları göstermektedir. Aynı zamanda talimatlara uyum, araç kullanımı, metin üretimi ve insan tercihlerine hizalanma gibi genel yeteneklerde de önemli ölçüde geliştirilmiştir. Model yerel olarak 256K uzun bağlam anlama yeteneğini destekler ve 1 milyona kadar token'a genişletilebilir. Bu sürüm, ayrıntılı adım adım akıl yürütmeyle yüksek derecede karmaşık görevleri çözmeyi amaçlayan \"düşünme modu\" için özel olarak tasarlanmıştır; ajan yetenekleri de öne çıkmaktadır."
->>>>>>> 8d479074
   },
   "Qwen/Qwen3-32B": {
     "description": "Qwen3, akıl yürütme, genel, Ajan ve çok dilli gibi birçok temel yetenekte önemli ölçüde geliştirilmiş yeni nesil Tongyi Qianwen büyük modelidir ve düşünme modu geçişini destekler."
@@ -346,17 +342,10 @@
     "description": "Qwen3, akıl yürütme, genel, Ajan ve çok dilli gibi birçok temel yetenekte önemli ölçüde geliştirilmiş yeni nesil Tongyi Qianwen büyük modelidir ve düşünme modu geçişini destekler."
   },
   "Qwen/Qwen3-Coder-30B-A3B-Instruct": {
-<<<<<<< HEAD
-    "description": "Qwen3-Coder-30B-A3B-Instruct, Alibaba'nın Tongyi Qianwen (通义千问) ekibi tarafından geliştirilen Qwen3 serisine ait bir kod modelidir. Hafifletilmiş ve optimize edilmiş bir model olarak, yüksek performans ve verimliliği korurken kod işleme yeteneklerini geliştirmeye odaklanır. Bu model, ajanlı programlama (Agentic Coding), otomatik tarayıcı işlemleri ve araç çağrıları gibi karmaşık görevlerde açık kaynak modeller arasında belirgin bir performans avantajı gösterir. Yerel olarak 256K token uzunluğunda bağlamı destekler ve 1M tokene kadar ölçeklendirilebilir; bu sayede kod tabanı düzeyinde daha iyi anlama ve işleme sağlar. Ayrıca model, Qwen Code ve CLINE gibi platformlara güçlü ajan kodlama desteği sunar ve özel bir fonksiyon çağrısı formatı tasarlamıştır."
-  },
-  "Qwen/Qwen3-Coder-480B-A35B-Instruct": {
-    "description": "Qwen3-Coder-480B-A35B-Instruct, Alibaba tarafından yayımlanan ve bugüne kadarki en gelişmiş ajan (agentic) yeteneklerine sahip kod modelidir. 480 milyar toplam parametre ve 35 milyar aktif parametreye sahip bir Mixture-of-Experts (MoE) modelidir ve verimlilik ile performans arasında bir denge sunar. Model yerel olarak 256K (yaklaşık 260 bin) token bağlam uzunluğunu destekler ve YaRN gibi dışa uzatma yöntemleriyle 1 milyona kadar tokena genişletilerek büyük ölçekli kod tabanları ve karmaşık programlama görevleriyle başa çıkmasını sağlar. Qwen3-Coder, ajan tabanlı kodlama iş akışları için tasarlanmıştır; yalnızca kod üretmekle kalmaz, aynı zamanda geliştirme araçları ve ortamlarla özerk şekilde etkileşime girerek karmaşık programlama problemlerini çözer. Bir dizi kodlama ve ajan görevinde yapılan kıyaslama testlerinde, model açık kaynaklı modeller arasında üst düzey performans göstermiş olup performansı Claude Sonnet 4 gibi önde gelen modellerle kıyaslanabilir."
-=======
     "description": "Qwen3-Coder-30B-A3B-Instruct, Alibaba'nın Tongyi Qianwen ekibi tarafından geliştirilen Qwen3 serisindeki bir kod modelidir. Optimize edilmiş ve sadeleştirilmiş bir model olarak, yüksek performans ve verimliliği korurken özellikle kod işleme yeteneklerini artırmaya odaklanır. Bu model, ajan programlama (Agentic Coding), otomatik tarayıcı işlemleri ve araç çağırma gibi karmaşık görevlerde açık kaynak modeller içinde belirgin bir performans avantajı gösterir. Yerel olarak 256K token uzunluğunda bağlamı destekler ve 1M token'a kadar genişletilebilir; bu sayede kod tabanı düzeyinde anlama ve işleme kapasitesi artar. Ayrıca model, Qwen Code ve CLINE gibi platformlara güçlü ajan kodlama desteği sağlar ve özel bir fonksiyon çağırma formatı için tasarlanmıştır."
   },
   "Qwen/Qwen3-Coder-480B-A35B-Instruct": {
     "description": "Qwen3-Coder-480B-A35B-Instruct, Alibaba tarafından yayımlanan ve şimdiye kadar en gelişmiş ajan (Agentic) yeteneklerine sahip kod modelidir. Bu model, toplam 480 milyar parametre ve 35 milyar aktifleşen parametreye sahip bir Mixture-of-Experts (MoE, karışık uzman) modelidir ve verimlilik ile performans arasında bir denge sağlar. Model, yerel olarak 256K (yaklaşık 260.000) token bağlam uzunluğunu destekler ve YaRN gibi dışa genelleme yöntemleriyle 1.000.000 token seviyesine kadar genişletilebilerek büyük ölçekli kod tabanları ve karmaşık programlama görevleriyle başa çıkabilir. Qwen3-Coder, ajan tabanlı kodlama iş akışları için tasarlanmış olup yalnızca kod üretmez; aynı zamanda geliştirme araçları ve ortamlarla bağımsız şekilde etkileşime girerek karmaşık programlama problemlerini çözer. Birçok kodlama ve ajan görevindeki kıyaslama testlerinde bu model, açık kaynak modeller arasında en üst düzey performansı göstermiş ve performansı Claude Sonnet 4 gibi önde gelen modellerle kıyaslanabilir düzeydedir."
->>>>>>> 8d479074
   },
   "Qwen2-72B-Instruct": {
     "description": "Qwen2, Qwen modelinin en yeni serisidir ve 128k bağlamı destekler. Mevcut en iyi açık kaynak modellerle karşılaştırıldığında, Qwen2-72B doğal dil anlama, bilgi, kod, matematik ve çok dilli yetenekler açısından mevcut lider modelleri önemli ölçüde aşmaktadır."
@@ -1124,17 +1113,10 @@
     "description": "FLUX.1 [dev], ticari olmayan uygulamalar için açık kaynaklı ağırlık ve rafine modeldir. FLUX.1 [dev], FLUX profesyonel sürümüne yakın görüntü kalitesi ve talimat uyumu sağlarken daha yüksek çalışma verimliliğine sahiptir. Aynı boyuttaki standart modellere kıyasla kaynak kullanımı açısından daha etkilidir."
   },
   "flux-kontext-max": {
-<<<<<<< HEAD
-    "description": "En gelişmiş bağlamsal görüntü oluşturma ve düzenleme — metin ve görüntüyü birleştirerek hassas ve tutarlı sonuçlar sağlar."
-  },
-  "flux-kontext-pro": {
-    "description": "En gelişmiş bağlamsal görüntü oluşturma ve düzenleme — metin ve görüntüleri birleştirerek kesin ve tutarlı sonuçlar sunar."
-=======
     "description": "En gelişmiş bağlamsal görsel oluşturma ve düzenleme — metin ve görselleri birleştirerek hassas ve tutarlı sonuçlar sunar."
   },
   "flux-kontext-pro": {
     "description": "Metin ve görüntüleri birleştirerek hassas ve tutarlı sonuçlar elde etmek için en gelişmiş bağlamsal görüntü oluşturma ve düzenleme."
->>>>>>> 8d479074
   },
   "flux-kontext/dev": {
     "description": "Metin ve görsel girdileri destekleyen, görüntü düzenleme görevlerine odaklanan FLUX.1 modeli."
@@ -1143,15 +1125,6 @@
     "description": "FLUX.1-merged modeli, geliştirme aşamasında \"DEV\" tarafından keşfedilen derin özellikler ile \"Schnell\" in yüksek hızlı yürütme avantajlarını birleştirir. Bu sayede model performans sınırlarını artırır ve uygulama alanlarını genişletir."
   },
   "flux-pro": {
-<<<<<<< HEAD
-    "description": "Üst düzey ticari yapay zeka görüntü oluşturma modeli — benzersiz görüntü kalitesi ve çok çeşitli çıktı seçenekleri."
-  },
-  "flux-pro-1.1": {
-    "description": "Geliştirilmiş profesyonel düzeyde bir yapay zeka (AI) görüntü oluşturma modeli — üstün görüntü kalitesi ve istemlere yüksek doğrulukla uyum sağlama yeteneği sunar."
-  },
-  "flux-pro-1.1-ultra": {
-    "description": "Ultra yüksek çözünürlüklü yapay zeka ile görüntü oluşturma — 4 megapiksel çıktı desteğiyle 10 saniye içinde ultra net görüntüler üretir."
-=======
     "description": "En üst düzey ticari yapay zeka görüntü oluşturma modeli — eşsiz görüntü kalitesi ve çok çeşitli çıktı yetenekleri."
   },
   "flux-pro-1.1": {
@@ -1159,7 +1132,6 @@
   },
   "flux-pro-1.1-ultra": {
     "description": "Ultra yüksek çözünürlüklü yapay zeka ile görüntü üretimi — 4 megapiksel çıktı desteği; 10 saniye içinde ultra net görseller oluşturur."
->>>>>>> 8d479074
   },
   "flux-pro/kontext": {
     "description": "FLUX.1 Kontext [pro], metin ve referans görüntüleri girdi olarak işleyebilir, hedefe yönelik yerel düzenlemeler ve karmaşık genel sahne dönüşümlerini sorunsuz bir şekilde gerçekleştirebilir."
@@ -1351,11 +1323,7 @@
     "description": "GLM-4.5'in ultra hızlı versiyonu olup güçlü performansla birlikte saniyede 100 token üretim hızına ulaşır."
   },
   "glm-4.5v": {
-<<<<<<< HEAD
-    "description": "Zhipu'nun yeni nesil, MOE mimarisine dayanan görsel akıl yürütme modeli; 106B toplam parametre ve 12B aktif parametreyle çeşitli kıyaslama testlerinde aynı düzeydeki açık kaynaklı çok modlu modeller arasında dünya çapında SOTA'ya ulaşmış olup görüntü, video, belge anlama ve GUI görevleri gibi yaygın görevleri kapsar."
-=======
     "description": "Zhipu'nun MOE mimarisine dayanan yeni nesil görsel akıl yürütme modeli; 106B toplam parametreye ve 12B aktif parametreye sahip olup çeşitli kıyaslama testlerinde aynı seviyedeki açık kaynaklı çok modlu modeller arasında dünya çapında SOTA'ya ulaşır; görüntü, video, belge anlama ve GUI görevleri gibi yaygın görevleri kapsar."
->>>>>>> 8d479074
   },
   "glm-4v": {
     "description": "GLM-4V, güçlü görüntü anlama ve akıl yürütme yetenekleri sunar, çeşitli görsel görevleri destekler."
@@ -1496,11 +1464,7 @@
     "description": "GPT-4.1 mini, zeka, hız ve maliyet arasında bir denge sunarak birçok kullanım durumu için çekici bir model haline getirir."
   },
   "gpt-4.5-preview": {
-<<<<<<< HEAD
-    "description": "GPT-4.5-preview, geniş dünya bilgisine ve kullanıcı niyetlerini daha iyi anlama yeteneğine sahip en yeni genel amaçlı modeldir; yaratıcı görevlerde ve ajan planlamasında uzmandır. Bu modelin bilgi kesiti Ekim 2023'tür."
-=======
     "description": "GPT-4.5-preview, kapsamlı dünya bilgisine ve kullanıcı niyetlerini daha iyi anlama yeteneğine sahip en yeni genel amaçlı modeldir; yaratıcı görevler ve ajan planlaması konusunda uzmandır. Modelin bilgi kesiti Ekim 2023'tür."
->>>>>>> 8d479074
   },
   "gpt-4o": {
     "description": "ChatGPT-4o, güncel versiyonunu korumak için gerçek zamanlı olarak güncellenen dinamik bir modeldir. Güçlü dil anlama ve üretme yeteneklerini birleştirir, müşteri hizmetleri, eğitim ve teknik destek gibi geniş ölçekli uygulama senaryoları için uygundur."
@@ -1704,27 +1668,16 @@
     "description": "Görüntü oluşturma modeli, ince detaylı görseller sunar; metinden görüntü oluşturmayı ve stil ayarlarını destekler."
   },
   "imagen-4.0-fast-generate-001": {
-<<<<<<< HEAD
-    "description": "Imagen 4. nesil metinden görüntüye model serisi Hızlı sürüm"
-  },
-  "imagen-4.0-generate-001": {
-    "description": "Imagen 4. nesil metinden görsele model serisi"
-=======
     "description": "Imagen 4. nesil metinden görsele model serisi — Hızlı sürüm"
   },
   "imagen-4.0-generate-001": {
     "description": "Imagen 4. nesil metinden görüntüye model serisi"
->>>>>>> 8d479074
   },
   "imagen-4.0-generate-preview-06-06": {
     "description": "Imagen 4. nesil metinden görüntüye model serisi"
   },
   "imagen-4.0-ultra-generate-001": {
-<<<<<<< HEAD
-    "description": "Imagen 4. nesil metinden görüntüye model serisi Ultra sürümü"
-=======
     "description": "Imagen 4. nesil metinden-görüntüye model serisi, Ultra sürümü"
->>>>>>> 8d479074
   },
   "imagen-4.0-ultra-generate-preview-06-06": {
     "description": "Imagen 4. nesil metinden görüntüye model serisi Ultra versiyonu"
@@ -1766,11 +1719,7 @@
     "description": "kimi-k2, son derece güçlü kodlama ve Agent yeteneklerine sahip MoE mimarili temel bir modeldir. Toplam parametre sayısı 1T, aktif parametre sayısı 32B'dir. Genel bilgi çıkarımı, programlama, matematik, Agent gibi ana kategorilerde yapılan kıyaslama testlerinde K2 modeli, diğer önde gelen açık kaynak modelleri geride bırakmıştır."
   },
   "kimi-k2-turbo-preview": {
-<<<<<<< HEAD
-    "description": "kimi-k2, kodlama ve ajan yetenekleri açısından son derece güçlü MoE mimarisine sahip bir temel modeldir; toplam parametre sayısı 1T, aktif parametreleri 32B'dir. Genel bilgi akıl yürütme, programlama, matematik ve ajan gibi ana kategorilerde yapılan kıyaslama performans testlerinde K2 modeli, diğer önde gelen açık kaynak modellerin performansını geride bırakıyor."
-=======
     "description": "kimi-k2, son derece güçlü kod yazma ve Agent yeteneklerine sahip MoE mimarisine dayanan bir temel modeldir; toplam parametre sayısı 1T, aktif (etkin) parametre sayısı 32B. Genel bilgi çıkarımı, programlama, matematik ve Agent gibi ana kategorilerde yapılan karşılaştırmalı performans testlerinde K2 modelinin performansı diğer önde gelen açık kaynak modellerinin üzerindedir."
->>>>>>> 8d479074
   },
   "kimi-latest": {
     "description": "Kimi akıllı asistan ürünü, en son Kimi büyük modelini kullanır ve henüz kararlı olmayan özellikler içerebilir. Görüntü anlayışını desteklerken, isteğin bağlam uzunluğuna göre 8k/32k/128k modelini faturalama modeli olarak otomatik olarak seçecektir."
@@ -2190,11 +2139,7 @@
     "description": "o1-mini, programlama, matematik ve bilim uygulama senaryoları için tasarlanmış hızlı ve ekonomik bir akıl yürütme modelidir. Bu model, 128K bağlam ve Ekim 2023 bilgi kesim tarihi ile donatılmıştır."
   },
   "o1-preview": {
-<<<<<<< HEAD
-    "description": "Gelişmiş akıl yürütme ve matematik ile bilimsel görevler de dahil olmak üzere karmaşık sorunların çözümüne odaklanır. Derin bağlam anlayışı ve otonom iş akışları gerektiren uygulamalar için çok uygundur."
-=======
     "description": "İleri düzey muhakeme ve matematik ile fen görevleri dahil olmak üzere karmaşık sorunların çözümüne odaklanır. Derin bağlam anlayışı ve özerk iş akışları gerektiren uygulamalar için son derece uygundur."
->>>>>>> 8d479074
   },
   "o1-pro": {
     "description": "o1 serisi modeller, yanıtlamadan önce düşünme yapabilen ve karmaşık akıl yürütme görevlerini yerine getirebilen pekiştirmeli öğrenme ile eğitilmiştir. o1-pro modeli, daha derin düşünme için daha fazla hesaplama kaynağı kullanır ve böylece sürekli olarak daha kaliteli yanıtlar sunar."
@@ -2314,15 +2259,6 @@
     "description": "Tongyi Qianwen kodlama modeli."
   },
   "qwen-flash": {
-<<<<<<< HEAD
-    "description": "Tongyi Qianwen serisindeki en hızlı ve maliyeti çok düşük model, basit görevler için uygundur."
-  },
-  "qwen-image": {
-    "description": "Qwen-Image, çeşitli sanat stillerini destekleyen genel amaçlı bir görsel oluşturma modelidir; özellikle karmaşık metin görselleştirmesinde—özellikle Çince ve İngilizce metinlerin görselleştirilmesinde—uzmandır. Model çok satırlı düzenleri, paragraf düzeyinde metin üretimini ve ince ayrıntıların titizlikle işlenmesini destekler; karmaşık metin–görsel karışık düzen tasarımlarının oluşturulmasını sağlar."
-  },
-  "qwen-image-edit": {
-    "description": "Qwen ekibi tarafından yayınlanan profesyonel görüntü düzenleme modeli; anlamsal düzenleme ve görünüm düzenlemeyi destekler, Çince ve İngilizce metinleri hassas şekilde düzenleyebilir ve stil dönüşümleri, nesne döndürme gibi yüksek kaliteli görüntü düzenlemeleri gerçekleştirebilir."
-=======
     "description": "Tongyi Qianwen serisi, en hızlı ve maliyeti son derece düşük modeller sunar; basit görevler için uygundur."
   },
   "qwen-image": {
@@ -2330,7 +2266,6 @@
   },
   "qwen-image-edit": {
     "description": "Qwen ekibi tarafından yayımlanan profesyonel görüntü düzenleme modeli, anlamsal düzenleme ve görünüm düzenlemeyi destekler; Çince ve İngilizce metinleri hassas şekilde düzenleyebilir ve stil dönüşümü, nesne döndürme gibi yüksek kaliteli görüntü düzenlemeleri gerçekleştirir."
->>>>>>> 8d479074
   },
   "qwen-long": {
     "description": "Tongyi Qianwen, uzun metin bağlamını destekleyen ve uzun belgeler, çoklu belgeler gibi çeşitli senaryolar için diyalog işlevselliği sunan büyük ölçekli bir dil modelidir."
@@ -2357,11 +2292,7 @@
     "description": "Tongyi Qianwen, Çince, İngilizce gibi farklı dil girişlerini destekleyen geliştirilmiş büyük ölçekli bir dil modelidir."
   },
   "qwen-turbo": {
-<<<<<<< HEAD
-    "description": "通义千问 Turbo artık güncellenmeyecek; 通义千问 Flash ile değiştirilmesi önerilir. 通义千问, Çince, İngilizce ve diğer dillerdeki girdileri destekleyen devasa ölçekli bir dil modelidir."
-=======
     "description": "Tongyi Qianwen Turbo bundan sonra güncellenmeyecektir; yerine Tongyi Qianwen Flash kullanılması önerilir. Tongyi Qianwen, çok büyük ölçekli bir dil modelidir ve Çince, İngilizce gibi farklı dillerde girişleri destekler."
->>>>>>> 8d479074
   },
   "qwen-vl-chat-v1": {
     "description": "Tongyi Qianwen VL, çoklu görüntü, çok turlu soru-cevap, yaratım gibi esnek etkileşim yöntemlerini destekleyen bir modeldir."
@@ -2679,21 +2610,13 @@
     "description": "Jieyue Xingchen'in yeni nesil görüntü oluşturma modelidir. Model, kullanıcı tarafından sağlanan metin açıklamalarına göre yüksek kaliteli görüntüler oluşturur. Yeni model, daha gerçekçi doku ve hem Çince hem İngilizce metin oluşturma yeteneklerinde gelişmiş performans sunar."
   },
   "step-3": {
-<<<<<<< HEAD
-    "description": "Bu model güçlü görsel algılama ve karmaşık akıl yürütme yeteneklerine sahiptir. Disiplinler arası karmaşık bilgi anlayışını, matematiksel ve görsel bilgilerin çapraz analizini ve günlük hayattaki çeşitli görsel analiz problemlerini doğru şekilde tamamlayabilir."
-=======
     "description": "Bu model güçlü görsel algılama ve karmaşık akıl yürütme yeteneklerine sahiptir. Disiplinlerarası karmaşık bilgi anlayışını, matematiksel ve görsel verilerin çapraz analizini ve günlük hayattaki çeşitli görsel analiz gereksinimlerini doğru ve tutarlı şekilde yerine getirebilir."
->>>>>>> 8d479074
   },
   "step-r1-v-mini": {
     "description": "Bu model, güçlü görüntü anlama yeteneğine sahip bir çıkarım büyük modelidir, görüntü ve metin bilgilerini işleyebilir, derin düşünme sonrası metin oluşturma çıktısı verebilir. Bu model, görsel çıkarım alanında öne çıkarken, birinci sınıf matematik, kod ve metin çıkarım yeteneklerine de sahiptir. Bağlam uzunluğu 100k'dır."
   },
   "stepfun-ai/step3": {
-<<<<<<< HEAD
-    "description": "Step3, StepFun tarafından yayımlanan öncü bir çok modlu akıl yürütme modelidir ve 321B toplam parametre ile 38B aktivasyon parametresine sahip uzman karışımı (MoE) mimarisi üzerine inşa edilmiştir. Model uçtan uca bir tasarıma sahiptir; dekodlama maliyetini en aza indirgemeyi hedeflerken görsel-dil çıkarımında üst düzey performans sunar. Çoklu matris ayrıştırma dikkat (MFA) ve dikkat‑FFN dekuplajı (AFD) gibi işbirlikçi tasarımlar sayesinde Step3, hem amiral gemisi sınıfı hem de düşük uç hızlandırıcılarda yüksek verimliliğini korur. Ön eğitim aşamasında Step3, 20T'den fazla metin tokenı ve 4T görsel‑metin karışık token işleyerek ondan fazla dili kapsadı. Model matematik, kod ve çok modlu başta olmak üzere birçok kıyaslamada açık kaynak modeller arasında lider performans seviyelerine ulaştı."
-=======
     "description": "Step3, StepFun tarafından yayımlanan öncü çok modlu çıkarım modelidir; 321 milyar toplam ve 38 milyar aktif parametreye sahip Uzman Karışımı (MoE) mimarisi üzerine inşa edilmiştir. Model uçtan uca bir tasarımla kod çözme maliyetlerini en aza indirmeyi hedeflerken görsel-dilsel çıkarımda üst düzey performans sunar. Çoklu matris faktorizasyonlu dikkat (MFA) ile dikkat-FFN ayrıştırmasının (AFD) uyumlu tasarımı sayesinde Step3, hem üst düzey hem de düşük kapasiteli hızlandırıcılarda yüksek verimliliğini korur. Ön eğitim aşamasında Step3, 20 trilyondan fazla metin tokeni ve 4 trilyon görsel-metin tokeni işlemiş olup on'dan fazla dili kapsar. Model, matematik, kodlama ve çok modlu görevler gibi çeşitli kıyaslama testlerinde açık kaynak modeller arasında lider düzeye ulaşmıştır."
->>>>>>> 8d479074
   },
   "taichu_llm": {
     "description": "Zidong Taichu dil büyük modeli, güçlü dil anlama yeteneği ile metin oluşturma, bilgi sorgulama, kod programlama, matematik hesaplama, mantıksal akıl yürütme, duygu analizi, metin özeti gibi yeteneklere sahiptir. Yenilikçi bir şekilde büyük veri ön eğitimi ile çok kaynaklı zengin bilgiyi birleştirir, algoritma teknolojisini sürekli olarak geliştirir ve büyük metin verilerinden kelime, yapı, dil bilgisi, anlam gibi yeni bilgileri sürekli olarak edinir, modelin performansını sürekli olarak evrimleştirir. Kullanıcılara daha kolay bilgi ve hizmetler sunar ve daha akıllı bir deneyim sağlar."
@@ -2843,10 +2766,6 @@
     "description": "GLM-4.5-Air, akıllı ajan uygulamaları için tasarlanmış temel modeldir ve Mixture-of-Experts (MoE) mimarisi kullanır. Araç çağrısı, web tarama, yazılım mühendisliği ve ön uç programlama alanlarında derin optimizasyonlar içerir. Claude Code, Roo Code gibi kod ajanlarına sorunsuz entegrasyon destekler. GLM-4.5, karmaşık çıkarım ve günlük kullanım gibi çeşitli senaryolara uyum sağlayan hibrit çıkarım moduna sahiptir."
   },
   "zai-org/GLM-4.5V": {
-<<<<<<< HEAD
-    "description": "GLM-4.5V, Zhipu AI tarafından yayımlanan en yeni nesil görsel-dil modeli (VLM)dir. Model, 106 milyar toplam parametre ve 12 milyar aktivasyon parametresine sahip amiral gemisi metin modeli GLM-4.5-Air üzerine inşa edilmiştir ve daha düşük çıkarım maliyetiyle üstün performans hedefleyen bir uzman karışımı (Mixture of Experts, MoE) mimarisini kullanır. GLM-4.5V teknik olarak GLM-4.1V-Thinking hattını sürdürür ve üç boyutlu döndürmeli konum kodlaması (3D-RoPE) gibi yenilikler getirerek üç boyutlu mekânsal ilişkilerin algılanması ve çıkarımı yeteneğini önemli ölçüde güçlendirir. Ön eğitim, denetimli ince ayar ve pekiştirmeli öğrenme aşamalarında yapılan optimizasyonlar sayesinde model; görüntüler, videolar, uzun belgeler gibi çeşitli görsel içerikleri işleyebilir ve 41 açık çok modlu benchmark testinde aynı sınıftaki açık kaynaklı modeller arasında en üst düzey performansı sergilemiştir. Ayrıca modele bir düşünme modu anahtarı eklenmiş olup kullanıcıların hızlı yanıt ile derin çıkarım arasında esnekçe seçim yaparak verimlilik ile sonuç kalitesi arasında denge kurmasına imkân tanır."
-=======
     "description": "GLM-4.5V, Zhipu AI（智谱 AI） tarafından yayımlanan en son nesil görsel-dil modeli (VLM)'dir. Bu model, 106 milyar toplam parametre ve 12 milyar aktivasyon parametresine sahip amiral gemisi metin modeli GLM-4.5-Air üzerine inşa edilmiş olup, karma uzman (Mixture-of-Experts, MoE) mimarisini kullanır ve daha düşük çıkarım maliyetiyle üstün performans sağlamayı hedefler. GLM-4.5V teknik olarak GLM-4.1V-Thinking hattını sürdürürken üç boyutlu döndürmeli pozisyon kodlaması (3D-RoPE) gibi yenilikleri de getirerek üç boyutlu uzaysal ilişkilerin algılanması ve çıkarımı yeteneğini önemli ölçüde güçlendirir. Ön eğitme, denetimli ince ayar ve pekiştirmeli öğrenme aşamalarında yapılan optimizasyonlar sayesinde model; görüntü, video ve uzun belgeler gibi çeşitli görsel içerikleri işleyebilir ve 41 açık çok modlu kıyaslama testinde aynı seviyedeki açık kaynak modeller arasında en üst düzey performansa ulaşmıştır. Ayrıca modele eklenen \"düşünme modu\" anahtarı, kullanıcıların hızlı yanıt ile derin çıkarım arasında esnekçe tercih yaparak verim ile etki arasında denge kurmasına olanak tanır."
->>>>>>> 8d479074
   }
 }